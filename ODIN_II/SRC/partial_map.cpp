--- conflicted
+++ resolved
@@ -1099,16 +1099,13 @@
 	}
 	/* instantiate the buffer */
 	instantiate_buffer(buf_node, mark, netlist);
-<<<<<<< HEAD
+  
+  	/* clean up */
+	for (i = 0; i < buf_node->num_input_pins; i++) {
+		buf_node->input_pins[i] = free_npin(buf_node->input_pins[i]);
+	}
 	free_nnode(buf_node);
 	free_nnode(node);
-=======
-	
-	/* clean up */
-	for (i = 0; i < buf_node->num_input_pins; i++) {
-		buf_node->input_pins[i] = free_npin(buf_node->input_pins[i]);
-	}
->>>>>>> e6ff1c6b
 }
 
 /*---------------------------------------------------------------------------------------------
