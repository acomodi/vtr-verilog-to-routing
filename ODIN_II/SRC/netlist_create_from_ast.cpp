/*
Permission is hereby granted, free of charge, to any person
obtaining a copy of this software and associated documentation
files (the "Software"), to deal in the Software without
restriction, including without limitation the rights to use,
copy, modify, merge, publish, distribute, sublicense, and/or sell
copies of the Software, and to permit persons to whom the
Software is furnished to do so, subject to the following
conditions:

The above copyright notice and this permission notice shall be
included in all copies or substantial portions of the Software.

THE SOFTWARE IS PROVIDED "AS IS", WITHOUT WARRANTY OF ANY KIND,
EXPRESS OR IMPLIED, INCLUDING BUT NOT LIMITED TO THE WARRANTIES
OF MERCHANTABILITY, FITNESS FOR A PARTICULAR PURPOSE AND
NONINFRINGEMENT. IN NO EVENT SHALL THE AUTHORS OR COPYRIGHT
HOLDERS BE LIABLE FOR ANY CLAIM, DAMAGES OR OTHER LIABILITY,
WHETHER IN AN ACTION OF CONTRACT, TORT OR OTHERWISE, ARISING
FROM, OUT OF OR IN CONNECTION WITH THE SOFTWARE OR THE USE OR
OTHER DEALINGS IN THE SOFTWARE.
*/
#include <string.h>
#include <stdio.h>
#include <stdlib.h>
#include <string.h>
#include <math.h>
#include <string>

#include "odin_types.h"
#include "odin_globals.h"

#include "netlist_utils.h"
#include "odin_util.h"
#include "ast_util.h"
#include "netlist_create_from_ast.h"
#include "string_cache.h"
#include "netlist_visualizer.h"
#include "parse_making_ast.h"
#include "node_creation_library.h"
#include "multipliers.h"
#include "hard_blocks.h"
#include "memories.h"
#include "implicit_memory.h"
#include "adders.h"
#include "subtractions.h"
#include "ast_elaborate.h"
#include "vtr_util.h"
#include "vtr_memory.h"

/* NAMING CONVENTIONS
 {previous_string}.module_name+instance_name
 {previous_string}.module_name+instance_name^signal_name
 {previous_string}.module_name+instance_name^signal_name~bit
*/

#define INSTANTIATE_DRIVERS 1
#define ALIAS_INPUTS 2

STRING_CACHE *output_nets_sc;
STRING_CACHE *input_nets_sc;

signal_list_t *local_clock_list;
short local_clock_found;
int local_clock_idx;

/* CONSTANT NET ELEMENTS */
char *one_string;
char *zero_string;
char *pad_string;

ast_node_t *top_module;

netlist_t *verilog_netlist;

int netlist_create_line_number = -2;

circuit_type_e type_of_circuit;
edge_type_e circuit_edge;

/* PROTOTYPES */
STRING_CACHE *create_param_table_for_module(ast_node_t* parent_parameter_list, ast_node_t *module_items, char *module_name, STRING_CACHE *parent_param_table_sc);
ast_node_t *find_top_module();

void convert_ast_to_netlist_recursing_via_modules(ast_node_t** current_module, char *instance_name, STRING_CACHE_LIST *local_string_cache_list, int level);
signal_list_t *netlist_expand_ast_of_module(ast_node_t** node, char *instance_name_prefix, STRING_CACHE_LIST *local_string_cache_list);

void create_all_driver_nets_in_this_module(char *instance_name_prefix, STRING_CACHE_LIST *local_string_cache_list);
void create_all_driver_nets_in_this_function(char *instance_name_prefix, STRING_CACHE_LIST *local_string_cache_list);

void create_top_driver_nets(ast_node_t* module, char *instance_name_prefix);
void create_top_output_nodes(ast_node_t* module, char *instance_name_prefix);
nnet_t* define_nets_with_driver(ast_node_t* var_declare, char *instance_name_prefix);
nnet_t* define_nodes_and_nets_with_driver(ast_node_t* var_declare, char *instance_name_prefix);

void connect_hard_block_and_alias(ast_node_t* hb_instance, char *instance_name_prefix, int outport_size, STRING_CACHE_LIST *local_string_cache_list);
void connect_module_instantiation_and_alias(short PASS, ast_node_t* module_instance, char *instance_name_prefix, STRING_CACHE_LIST *local_string_cache_list);
signal_list_t * connect_function_instantiation_and_alias(short PASS, ast_node_t* module_instance, char *instance_name_prefix, STRING_CACHE_LIST *local_string_cache_list);
void create_symbol_table_for_module(ast_node_t* module_items, STRING_CACHE_LIST *local_string_cache_list);
void create_symbol_table_for_function(ast_node_t* module_items, STRING_CACHE_LIST *local_string_cache_list);
int check_for_initial_reg_value(ast_node_t* var_declare, long *value);
void define_latchs_initial_value_inside_initial_statement(ast_node_t *initial_node, char * /*instance_name_prefix*/, STRING_CACHE_LIST *local_string_cache_list);

signal_list_t *concatenate_signal_lists(signal_list_t **signal_lists, int num_signal_lists);

signal_list_t *create_gate(ast_node_t* gate, char *instance_name_prefix, STRING_CACHE_LIST *local_string_cache_list);
signal_list_t *create_hard_block(ast_node_t* block, char *instance_name_prefix, STRING_CACHE_LIST *local_string_cache_list);
signal_list_t *create_pins(ast_node_t* var_declare, char *name, char *instance_name_prefix, STRING_CACHE_LIST *local_string_cache_list);
signal_list_t *create_output_pin(ast_node_t* var_declare, char *instance_name_prefix, STRING_CACHE_LIST *local_string_cache_list);
signal_list_t *assignment_alias(ast_node_t* assignment, char *instance_name_prefix, STRING_CACHE_LIST *local_string_cache_list);
signal_list_t *create_operation_node(ast_node_t *op, signal_list_t **input_lists, int list_size, char *instance_name_prefix);

void terminate_continuous_assignment(ast_node_t *node, signal_list_t* assignment, char *instance_name_prefix);
void terminate_registered_assignment(ast_node_t *always_node, signal_list_t* assignment, signal_list_t *potential_clocks, char *instance_name_prefix, STRING_CACHE_LIST *local_string_cache_list);

signal_list_t *create_case(ast_node_t *case_ast, char *instance_name_prefix, STRING_CACHE_LIST *local_string_cache_list);
void create_case_control_signals(ast_node_t *case_list_of_items, ast_node_t **compare_against, nnode_t *case_node, char *instance_name_prefix, STRING_CACHE_LIST *local_string_cache_list);
signal_list_t *create_case_mux_statements(ast_node_t *case_list_of_items, nnode_t *case_node, char *instance_name_prefix, STRING_CACHE_LIST *local_string_cache_list);
signal_list_t *create_if(ast_node_t *if_ast, char *instance_name_prefix, STRING_CACHE_LIST *local_string_cache_list);
void create_if_control_signals(ast_node_t **if_expression, nnode_t *if_node, char *instance_name_prefix, STRING_CACHE_LIST *local_string_cache_list);
signal_list_t *create_if_mux_statements(ast_node_t *if_ast, nnode_t *if_node, char *instance_name_prefix, STRING_CACHE_LIST *local_string_cache_list);
signal_list_t *create_if_for_question(ast_node_t *if_ast, char *instance_name_prefix, STRING_CACHE_LIST *local_string_cache_list);
signal_list_t *create_if_question_mux_expressions(ast_node_t *if_ast, nnode_t *if_node, char *instance_name_prefix, STRING_CACHE_LIST *local_string_cache_list);
signal_list_t *create_mux_statements(signal_list_t **statement_lists, nnode_t *case_node, int num_statement_lists, char *instance_name_prefix, STRING_CACHE_LIST *local_string_cache_list);
signal_list_t *create_mux_expressions(signal_list_t **expression_lists, nnode_t *mux_node, int num_expression_lists, char *instance_name_prefix);

signal_list_t *evaluate_sensitivity_list(ast_node_t *delay_control, char *instance_name_prefix, STRING_CACHE_LIST *local_string_cache_list);

int alias_output_assign_pins_to_inputs(char_list_t *output_list, signal_list_t *input_list, ast_node_t *node);

int find_smallest_non_numerical(ast_node_t *node, signal_list_t **input_list, int num_input_lists);
void pad_with_zeros(ast_node_t* node, signal_list_t *list, int pad_size, char *instance_name_prefix);
signal_list_t *create_dual_port_ram_block(ast_node_t* block, char *instance_name_prefix, t_model* hb_model, STRING_CACHE_LIST *local_string_cache_list);
signal_list_t *create_single_port_ram_block(ast_node_t* block, char *instance_name_prefix, t_model* hb_model, STRING_CACHE_LIST *local_string_cache_list);
signal_list_t *create_soft_single_port_ram_block(ast_node_t* block, char *instance_name_prefix, STRING_CACHE_LIST *local_string_cache_list);
signal_list_t *create_soft_dual_port_ram_block(ast_node_t* block, char *instance_name_prefix, STRING_CACHE_LIST *local_string_cache_list);

void look_for_clocks(netlist_t *netlist);

/*----------------------------------------------------------------------------
 * (function: create_param_table_for_module)
 *--------------------------------------------------------------------------*/
/**
 * Scan through all VAR_DECLARE_LISTs in MODULE_ITEMS and create a hash table
 * for all parameters in this instantiation, taking into account if they
 * are being overridden by their parent
 */
STRING_CACHE *create_param_table_for_module(ast_node_t* parent_parameter_list, ast_node_t *module_items, char *module_name, STRING_CACHE *parent_param_table_sc)
{
	/* with the top module we need to visit the entire ast tree */
	long i, j;
	char *temp_string;
	char **temp_parameter_list = NULL;
	ast_node_t **temp_localparam_list = NULL;
	long sc_spot;
	oassert(module_items->type == MODULE_ITEMS || module_items->type == FUNCTION_ITEMS);
	int parameter_num = 0;
	int localparam_num = 0;
	int parameter_count = 0;
	STRING_CACHE *local_param_table_sc;

	local_param_table_sc = sc_new_string_cache();

	/* search for VAR_DECLARE_LISTS */
	if (module_items->num_children > 0)
	{
		for(i = 0; i < module_items->num_children; i++)
		{
			if(module_items->children[i]->type == VAR_DECLARE_LIST)
			{
				/* go through the vars in this declare list, resolves the missing identifiers node */
				for(j = 0; j < module_items->children[i]->num_children; j++)
				{
					ast_node_t *var_declare = module_items->children[i]->children[j];

					if ((var_declare->types.variable.is_input) ||
						(var_declare->types.variable.is_output) ||
						(var_declare->types.variable.is_reg) ||
						(var_declare->types.variable.is_integer) ||
						(var_declare->types.variable.is_wire)) continue;

					oassert(module_items->children[i]->children[j]->type == VAR_DECLARE);
					oassert(var_declare->types.variable.is_parameter || var_declare->types.variable.is_localparam);

					/* make the string to add to the string cache */
					temp_string = make_full_ref_name(NULL, NULL, NULL, var_declare->children[0]->types.identifier, -1);

					if (var_declare->types.variable.is_parameter)
					{
						parameter_num++;
						sc_spot = sc_add_string(local_param_table_sc, temp_string);
						local_param_table_sc->data[sc_spot] = (void *)var_declare->children[5];

						/* add parameter name to list */
						if (parameter_num == 1)
							temp_parameter_list = (char**) vtr::calloc(parameter_num, sizeof(char*));
						else
							temp_parameter_list = (char**) vtr::realloc(temp_parameter_list, sizeof(char*)*parameter_num);
						
						temp_parameter_list[parameter_num-1] = temp_string;
					}
					else if (var_declare->types.variable.is_localparam)
					{
						localparam_num++;

						/* add to param table once all parameter overrides are dealt with */
						if (localparam_num == 1)
							temp_localparam_list = (ast_node_t**) vtr::calloc(localparam_num, sizeof(ast_node_t*));
						else
							temp_localparam_list = (ast_node_t**) vtr::realloc(temp_localparam_list, sizeof(ast_node_t*)*localparam_num);
						
						temp_localparam_list[localparam_num-1] = var_declare;
					}
				}
			}

		}

		if(parent_parameter_list)
		{
			/* 	defparam before calling instance; these overrides must be done first */
			for(i = 0; i < parent_parameter_list->num_children; i ++)
			{
				if(parent_parameter_list->children[i]->children[0] && parent_parameter_list->children[i]->shared_node == false)
				{
					ast_node_t *var_declare = parent_parameter_list->children[i];
					sc_spot = sc_lookup_string(local_param_table_sc, var_declare->children[0]->types.identifier);
					if(sc_spot == -1)
					{
						error_message(NETLIST_ERROR, parent_parameter_list->line_number, parent_parameter_list->file_number,
								"Can't find parameter name %s in module %s\n",
								var_declare->children[0]->types.identifier,
								module_name);
					}

					if (var_declare->children[5])
						local_param_table_sc->data[sc_spot] = (void *)var_declare->children[5];
				}
			}

			for(i = 0; i < parent_parameter_list->num_children; i ++)
			{
				// defparam after calling instance
				if(parent_parameter_list->children[i]->children[0])
				{
					if(parent_parameter_list->children[i]->shared_node == true)
					{
						ast_node_t *var_declare = parent_parameter_list->children[i];
						sc_spot = sc_lookup_string(local_param_table_sc, var_declare->children[0]->types.identifier);
						if(sc_spot == -1)
						{
							error_message(NETLIST_ERROR, parent_parameter_list->line_number, parent_parameter_list->file_number,
									"Can't find parameter name %s in module %s\n",
									var_declare->children[0]->types.identifier,
									module_name);
						}

						if (var_declare->children[5])
							local_param_table_sc->data[sc_spot] = (void *)var_declare->children[5];
					} 
				}
				else
				{
					// override without name during module instantiation; use name from temp_parameter_list 
					if (parameter_count < parameter_num) 
					{
						ast_node_t *var_declare = parent_parameter_list->children[i];
						sc_spot = sc_lookup_string(local_param_table_sc, temp_parameter_list[parameter_count]);
						if(sc_spot == -1)
						{
							error_message(NETLIST_ERROR, parent_parameter_list->line_number, parent_parameter_list->file_number,
									"Can't find parameter name %s in module %s\n",
									var_declare->children[0]->types.identifier,
									module_name);
						}
						local_param_table_sc->data[sc_spot] = (void *)var_declare->children[5];
					}

					parameter_count++;

					if(parameter_num == 0)
					{
						error_message(NETLIST_ERROR, parent_parameter_list->line_number, parent_parameter_list->file_number,
								"There is no parameters in %s !",
								 module_name);
					}
				}
			}

		}

		if(parameter_count && parameter_count != parameter_num)
		{
			if(parameter_count > parameter_num)
			{
				error_message(NETLIST_ERROR, parent_parameter_list->line_number, parent_parameter_list->file_number,
						"There are more parameters (%d) in %s than there are specified in the module instantiation (%d)!",
						parameter_count, module_name, parameter_num);
			}
			else if(parameter_count < parameter_num)
			{
				warning_message(NETLIST_ERROR, parent_parameter_list->line_number, parent_parameter_list->file_number,
						"There are less parameters (%d) in %s than there are specified in the module instantiation (%d)!",
						parameter_count, module_name, parameter_num);
			}
		}
	}

	/* add localparams */
	for (i = 0; i < localparam_num; i++) {
		/* add to string cache */
		temp_string = make_full_ref_name(NULL, NULL, NULL, temp_localparam_list[i]->children[0]->types.identifier, -1);
		sc_spot = sc_add_string(local_param_table_sc, temp_string);
		local_param_table_sc->data[sc_spot] = (void *)temp_localparam_list[i]->children[5];

		/* add to temp param list */
		parameter_num++;
		temp_parameter_list = (char**) vtr::realloc(temp_parameter_list, sizeof(char*)*parameter_num);
		temp_parameter_list[parameter_num-1] = temp_string;
	}

	/* now that parameters are all updated, resolve them */
	STRING_CACHE_LIST *local_string_cache_list = (STRING_CACHE_LIST*)vtr::calloc(1, sizeof(STRING_CACHE_LIST));
	oassert(local_string_cache_list);
	local_string_cache_list->local_param_table_sc = local_param_table_sc;
	
	STRING_CACHE_LIST *parent_string_cache_list = (STRING_CACHE_LIST*)vtr::calloc(1, sizeof(STRING_CACHE_LIST));
	oassert(parent_string_cache_list);
	parent_string_cache_list->local_param_table_sc = parent_param_table_sc; // to check parent parameters

	/* clean up */
	if (temp_parameter_list) {
		for (i = 0; i < parameter_num; i++) {
			vtr::free(temp_parameter_list[i]);
		}
		vtr::free(temp_parameter_list);
	}
	vtr::free(local_string_cache_list);
	vtr::free(parent_string_cache_list);

	return local_param_table_sc;
}



/*---------------------------------------------------------------------------------------------
 * (function: create_netlist)
 *--------------------------------------------------------------------------*/
void create_netlist()
{
	/* just build all the fundamental elements, and then hookup with port definitions...every net has
	 * a named net as a variable instance...even modules...the only trick with modules will
	 * be instance names.  There are a few implied nets as in Muxes for cases, signals
	 * for flip-flops and memories */

	char top_string[] = "top";
	// Alias the symbol nodes in ast_modules to the actual MODULE nodes
	long i;
	for (i = 0; i < num_modules; i++)
	{
		if (ast_modules[i]->type == IDENTIFIERS)
		{
			// double check that it's in modules_names_to_idx
			char *module_param_name = ast_modules[i]->types.identifier;
			long sc_spot = sc_lookup_string(module_names_to_idx, module_param_name);
			oassert(sc_spot > -1);
			// now isolate the original module name
			char *underscores = strstr(module_param_name, "___");
			oassert(underscores);
			int len = underscores - module_param_name;
			char *module_name = (char *)vtr::malloc((len+1)*sizeof(char));
			strncpy(module_name, module_param_name, len);
			module_name[len] = '\0';
			// verify that it does exist
			long sc_spot2 = sc_lookup_string(module_names_to_idx, module_name);
			oassert(sc_spot2 > -1);
			vtr::free(module_name);
			// create a new MODULE node with new IDENTIFIER, but keep same ports and module_items
			ast_node_t *module = (ast_node_t *)module_names_to_idx->data[sc_spot2];
			ast_node_t *symbol_node = newSymbolNode(module_param_name, module->line_number);
			ast_node_t* new_node = create_node_w_type(MODULE, module->line_number, module->file_number);
			allocate_children_to_node(new_node, { symbol_node, ast_node_deep_copy(module->children[1]), ast_node_deep_copy(module->children[2]) });
			module->types.module.is_instantiated = true;
			new_node->types.module.index = i;
			new_node->types.module.is_instantiated = true;
			// and to the module_names_to_idx for parameterised name
			module_names_to_idx->data[sc_spot] = new_node;
			ast_modules[i] = new_node;
		}
		oassert(ast_modules[i]->type == MODULE);
	}

	/* we will find the top module */
	top_module = find_top_module();


	/* Since the modules are in a tree, we will bottom up build the netlist.  Essentially,
	 * we will go to the leafs of the module tree, build them upwards such that when we search for the nets,
	 * we will find them and can hook them up at that point */

	/* PASS 1 - we make all the nets based on registers defined in modules */

	/* initialize the string caches that hold the aliasing of module nets and input pins */
	output_nets_sc = sc_new_string_cache();
	input_nets_sc = sc_new_string_cache();
	/* initialize the storage of the top level drivers.  Assigned in create_top_driver_nets */
	verilog_netlist = allocate_netlist();

	STRING_CACHE_LIST *top_sc_list = (STRING_CACHE_LIST*)vtr::calloc(1, sizeof(STRING_CACHE_LIST));
	top_sc_list->instance_name_prefix = vtr::strdup(top_module->children[0]->types.identifier);

	/* create the parameter table for the top module */
	top_sc_list->local_param_table_sc = create_param_table_for_module(NULL, top_module->children[2], top_string, NULL);
	
	/* create the symbol table for the top module */
	top_sc_list->local_symbol_table_sc = sc_new_string_cache();
	top_sc_list->num_local_symbol_table = 0;
	top_sc_list->local_symbol_table = NULL;
	create_symbol_table_for_module(top_module->children[2], top_sc_list);

	/* elaboration */
	simplify_ast_module(&top_module, top_sc_list);

	/* now recursively parse the modules by going through the tree of modules starting at top */
	create_top_driver_nets(top_module, top_string);
	init_implicit_memory_index();
	convert_ast_to_netlist_recursing_via_modules(&top_module, top_string, top_sc_list, 0);
	free_implicit_memory_index_and_finalize_memories();
	create_top_output_nodes(top_module, top_string);

	top_sc_list->local_param_table_sc = sc_free_string_cache(top_sc_list->local_param_table_sc);
	top_sc_list->local_symbol_table_sc = sc_free_string_cache(top_sc_list->local_symbol_table_sc);
	top_sc_list->num_local_symbol_table = 0;
	top_sc_list->local_symbol_table = (ast_node_t **)vtr::free(top_sc_list->local_symbol_table);
	top_sc_list->instance_name_prefix = (char *)vtr::free(top_sc_list->instance_name_prefix);

	vtr::free(top_sc_list);

	/* now look for high-level signals */
	look_for_clocks(verilog_netlist);
}

/*---------------------------------------------------------------------------------------------
   * (function: look_for_clocks)
 *-------------------------------------------------------------------------------------------*/
void look_for_clocks(netlist_t *netlist)
{
	int i;

	for (i = 0; i < netlist->num_ff_nodes; i++)
	{
		if (netlist->ff_nodes[i]->input_pins[1]->net->driver_pin->node->type != CLOCK_NODE)
		{
			netlist->ff_nodes[i]->input_pins[1]->net->driver_pin->node->type = CLOCK_NODE;
		}
	}
}

/*---------------------------------------------------------------------------------------------
 * (function: find_top_module)
 * 	Finds the top module based on that it is not called by anyone else
 * 	Assumes there is only one top
 *-------------------------------------------------------------------------------------------*/
ast_node_t *find_top_module()
{
	long i;
	int j;
	long sc_spot;
	int found_top = -1;
	long number_of_top_modules = 0;


	/* go through all the instantiations for each module and mark them if they've be instantiated */
	for (i = 0; i < num_modules; i++)
	{
		for (j = 0; j < ast_modules[i]->types.module.size_module_instantiations; j++)
		{
			// get the module index from the string cache
			sc_spot = sc_lookup_string(module_names_to_idx,
							ast_modules[i]->types.module.module_instantiations_instance[j]->children[0]->types.identifier);
			if ((sc_spot) != -1)
			{
				/* use that number to mark this module as instantiated */
				ast_modules[((ast_node_t*)module_names_to_idx->data[sc_spot])->types.module.index]->types.module.is_instantiated = true;
			}
			/* Check to see if the module is a hard block - a hard block is never the top level! */
			else if ((sc_spot = sc_lookup_string(hard_block_names, 
							ast_modules[i]->types.module.module_instantiations_instance[j]->children[0]->types.identifier)) == -1)
			{
					error_message(NETLIST_ERROR,
							ast_modules[i]->line_number,
							ast_modules[i]->file_number,
							"Can't find module name (%s)\n",
							ast_modules[i]->types.module.module_instantiations_instance[j]->children[0]->types.identifier);
			}
			
		}
	}

	/* now check for which module wasn't marked...this one will be the top */
	std::string module_name_list("");
	std::string desired_module("");
	bool found_desired_module = false;

	if ( global_args.top_level_module_name.provenance() == argparse::Provenance::SPECIFIED )
	{
		desired_module = global_args.top_level_module_name;
		printf("Using Top Level Module: %s\n", desired_module.c_str());
	}

	for (i = 0; i < num_modules ; i++)
	{
		std::string current_module = "";

		if( ast_modules[i]->children[0]->types.identifier )
		{	
			current_module = ast_modules[i]->children[0]->types.identifier;
		}

		if(current_module != "")
		{
<<<<<<< HEAD
			// append the name
			module_name_list = std::string("\t") + current_module;
			found_top = i;
			found_desired_module = true;
			number_of_top_modules = 1;
			break;
		}
		else if (!(ast_modules[i]->types.module.is_instantiated))
		{
			// append the name
			module_name_list += std::string("\t") + current_module;
=======
			if( desired_module != "" && current_module == desired_module)
			{
				// append the name
				module_name_list = std::string("\t") + current_module;
				found_top = i;
				found_desired_module = true;
				number_of_top_modules = 1;
				break;
			}
			else if ((ast_modules[i]->types.module.is_instantiated == false))
			{
				/**
				 * Check to see if the module is a hard block 
				 * a hard block is never the top level!
				 * if there is only one module, then this is our top and should not collide 
				 */
				if ( num_modules == 1
				||	-1 == ( sc_spot = sc_lookup_string(hard_block_names, current_module.c_str())))
				{
					// append the name
					module_name_list += std::string("\t") + current_module;
>>>>>>> 76e9b678

					if(number_of_top_modules > 0)
						module_name_list += "\n";

					number_of_top_modules += 1;
					found_top = i;
				}
			}
		}
	}

	/* check atleast one module is top ... and only one */
	if(!found_desired_module && desired_module != "")
	{
		warning_message(NETLIST_ERROR, -1, -1, "Could not find the desired top level module: %s\n", desired_module.c_str());
	}

	if (number_of_top_modules < 1)
	{
		error_message(NETLIST_ERROR, -1, -1, "%s", "Could not find a top level module\n");
	}
	else if(number_of_top_modules > 1)
	{
		error_message(NETLIST_ERROR, -1, -1, "Found multiple top level modules\n%s", module_name_list.c_str());
	}
	else
	{
		printf("==========================\nDetected Top Level Module: %s\n==========================\n", module_name_list.c_str());
	}
	
	return ast_modules[found_top];
}

/*---------------------------------------------------------------------------------------------
 * (function: convert_ast_to_netlist_recursing_via_modules)
 * 	Recurses through modules by depth first traversal of the tree of modules.  Expands
 * 	the netlists at each level.
 *-------------------------------------------------------------------------------------------*/
void convert_ast_to_netlist_recursing_via_modules(ast_node_t** current_module, char *instance_name, STRING_CACHE_LIST *local_string_cache_list, int level)
{
	signal_list_t *list = NULL;

	STRING_CACHE *local_param_table_sc = local_string_cache_list->local_param_table_sc;

	/* BASE CASE is when there are no other instantiations of modules in this module */
	if ((*current_module)->types.module.size_module_instantiations == 0 &&
		(*current_module)->types.function.size_function_instantiations == 0)
	{
		list = netlist_expand_ast_of_module(current_module, instance_name, local_string_cache_list);
	}
	else
	{
		/* ELSE - we need to visit all the children before */
		long i, j;
		int k;
		//check for defparam
		for(i = 0; i <(*current_module)->num_children; i++)
		{
			if((*current_module)->children[i]->type == MODULE_ITEMS || (*current_module)->children[i]->type == FUNCTION_ITEMS)
			{
				for(j = 0; j < (*current_module)->children[i]->num_children; j++)
				{
					if((*current_module)->children[i]->children[j]->type == MODULE_PARAMETER)
					{
						int flag = 0;
						for(k = 0; k < (*current_module)->types.module.size_module_instantiations; k++)
						{
							if((*current_module)->types.module.module_instantiations_instance[k]->children[1])
							{
								ast_node_t *module_instance = (*current_module)->types.module.module_instantiations_instance[k]->children[1];
								if(strcmp(module_instance->children[0]->types.identifier, (*current_module)->children[i]->children[j]->types.identifier) == 0)
								{

									if(module_instance->children[2])
									{
										move_ast_node((*current_module)->children[i], module_instance->children[2], (*current_module)->children[i]->children[j]);
									}
									else
									{
										ast_node_t* new_node = create_node_w_type(MODULE_PARAMETER_LIST, module_instance->line_number, current_parse_file);
										module_instance->children[2] = new_node;
										move_ast_node((*current_module)->children[i], module_instance->children[2], (*current_module)->children[i]->children[j]);
									}
									flag = 1;
									break;
								}
							}
						}
						if(flag == 0)
						{
							error_message(NETLIST_ERROR, (*current_module)->line_number, (*current_module)->file_number,
									"Can't find module name %s\n", (*current_module)->children[i]->children[j]->types.identifier);
						}
					}
				}
			}
		}
		for (k = 0; k < (*current_module)->types.module.size_module_instantiations; k++)
		{
			/* make the stringed up module instance name - instance name is
			 * MODULE_INSTANCE->MODULE_NAMED_INSTANCE(child[1])->IDENTIFIER(child[0]).
			 * module name is MODULE_INSTANCE->IDENTIFIER(child[0])
			 */
			char *temp_instance_name = make_full_ref_name(instance_name,
					(*current_module)->types.module.module_instantiations_instance[k]->children[0]->types.identifier,
					(*current_module)->types.module.module_instantiations_instance[k]->children[1]->children[0]->types.identifier,
					NULL, -1);

			long sc_spot;
			/* lookup the name of the module associated with this instantiated point */
			if ((sc_spot = sc_lookup_string(module_names_to_idx, (*current_module)->types.module.module_instantiations_instance[k]->children[0]->types.identifier)) == -1)
			{
				error_message(NETLIST_ERROR, (*current_module)->line_number, (*current_module)->file_number,
						"Can't find module name %s\n", (*current_module)->types.module.module_instantiations_instance[k]->children[0]->types.identifier);
			}

			ast_node_t *parent_parameter_list = (*current_module)->types.module.module_instantiations_instance[k]->children[1]->children[2];
			// create the parameter table for the instantiated module
			STRING_CACHE *module_param_table_sc = create_param_table_for_module(parent_parameter_list,
				/* module_items */
				((ast_node_t*)module_names_to_idx->data[sc_spot])->children[2],
				temp_instance_name, local_param_table_sc);

			STRING_CACHE_LIST *module_string_cache_list = (STRING_CACHE_LIST*)vtr::calloc(1, sizeof(STRING_CACHE_LIST));
			module_string_cache_list->instance_name_prefix = vtr::strdup(temp_instance_name);
			module_string_cache_list->local_param_table_sc = module_param_table_sc;

			// create the symbol table for the instantiated module
			module_string_cache_list->local_symbol_table_sc = sc_new_string_cache();
			module_string_cache_list->num_local_symbol_table = 0;
			module_string_cache_list->local_symbol_table = NULL;
			create_symbol_table_for_module(((ast_node_t*)module_names_to_idx->data[sc_spot])->children[2], module_string_cache_list);

			/* elaboration */
			simplify_ast_module(((ast_node_t**)&module_names_to_idx->data[sc_spot]), module_string_cache_list);

			/* recursive call point */
			convert_ast_to_netlist_recursing_via_modules(((ast_node_t**)&module_names_to_idx->data[sc_spot]), temp_instance_name, module_string_cache_list, level+1);

			/* clean up */
			vtr::free(temp_instance_name);

			module_string_cache_list->local_param_table_sc = sc_free_string_cache(module_string_cache_list->local_param_table_sc);
			module_string_cache_list->local_symbol_table_sc = sc_free_string_cache(module_string_cache_list->local_symbol_table_sc);
			module_string_cache_list->num_local_symbol_table = 0;
			module_string_cache_list->local_symbol_table = (ast_node_t **)vtr::free(module_string_cache_list->local_symbol_table);
			module_string_cache_list->instance_name_prefix = (char *)vtr::free(module_string_cache_list->instance_name_prefix);

			vtr::free(module_string_cache_list);
		}
        for (k = 0; k < (*current_module)->types.function.size_function_instantiations; k++)
		{
			/* make the stringed up module instance name - instance name is
			 * MODULE_INSTANCE->MODULE_NAMED_INSTANCE(child[1])->IDENTIFIER(child[0]).
			 * module name is MODULE_INSTANCE->IDENTIFIER(child[0])
			 */
			char *temp_instance_name = make_full_ref_name(instance_name,
					(*current_module)->types.function.function_instantiations_instance[k]->children[0]->types.identifier,
					(*current_module)->types.function.function_instantiations_instance[k]->children[1]->children[0]->types.identifier,
					NULL, -1);

            long sc_spot;
			/* lookup the name of the module associated with this instantiated point */
			if ((sc_spot = sc_lookup_string(module_names_to_idx, (*current_module)->types.function.function_instantiations_instance[k]->children[0]->types.identifier)) == -1)
			{
				error_message(NETLIST_ERROR, (*current_module)->line_number, (*current_module)->file_number,
						"Can't find module name %s\n", (*current_module)->types.function.function_instantiations_instance[k]->children[0]->types.identifier);
			}

			ast_node_t *parent_parameter_list = (*current_module)->types.function.function_instantiations_instance[k]->children[1]->children[2];

			// create the parameter table for the instantiated function
			STRING_CACHE *function_param_table_sc = create_param_table_for_module(parent_parameter_list,
				/* module_items */
				((ast_node_t*)module_names_to_idx->data[sc_spot])->children[2],
				temp_instance_name, local_param_table_sc);

			STRING_CACHE_LIST *function_string_cache_list = (STRING_CACHE_LIST*)vtr::calloc(1, sizeof(STRING_CACHE_LIST));
			function_string_cache_list->instance_name_prefix = vtr::strdup(temp_instance_name);
			function_string_cache_list->local_param_table_sc = function_param_table_sc;

			// create the symbol table for the instantiated function
			function_string_cache_list->function_local_symbol_table_sc = sc_new_string_cache();
			function_string_cache_list->function_num_local_symbol_table = 0;
			function_string_cache_list->function_local_symbol_table = NULL;
			create_symbol_table_for_function(((ast_node_t*)module_names_to_idx->data[sc_spot])->children[2], function_string_cache_list);

			/* elaboration */
			simplify_ast_module(((ast_node_t**)&module_names_to_idx->data[sc_spot]), function_string_cache_list);

			/* recursive call point */
			convert_ast_to_netlist_recursing_via_modules(((ast_node_t**)&module_names_to_idx->data[sc_spot]), temp_instance_name,function_string_cache_list, level+1);

			/* clean up */
			vtr::free(temp_instance_name);
			
			function_string_cache_list->local_param_table_sc = sc_free_string_cache(function_string_cache_list->local_param_table_sc);
			function_string_cache_list->function_local_symbol_table_sc = sc_free_string_cache(function_string_cache_list->function_local_symbol_table_sc);
			function_string_cache_list->num_local_symbol_table = 0;
			function_string_cache_list->function_local_symbol_table = (ast_node_t **)vtr::free(function_string_cache_list->function_local_symbol_table);
			function_string_cache_list->instance_name_prefix = (char *)vtr::free(function_string_cache_list->instance_name_prefix);

			vtr::free(function_string_cache_list);
		}

		/* once we've done everyone lower, we can do this module */
		list = netlist_expand_ast_of_module(current_module, instance_name, local_string_cache_list);
	}

	if (list) free_signal_list(list);
}

/*---------------------------------------------------------------------------
 * (function: netlist_expand_ast_of_module)
 * 	Main recursion point that looks at the abstract syntax tree.
 * 	Allows for a pre amble, looks at children (dfs), then does post amble
 * 	Can skip children traverse and the ambles...
 *-------------------------------------------------------------------------*/
signal_list_t *netlist_expand_ast_of_module(ast_node_t** node_ref, char *instance_name_prefix, STRING_CACHE_LIST *local_string_cache_list)
{
	/* with the top module we need to visit the entire ast tree */
	long i;
	short *child_skip_list = NULL; // list of children not to traverse into
	short skip_children = false; // skips the DFS completely if true
	signal_list_t *return_sig_list = NULL;
	signal_list_t **children_signal_list = NULL;

	ast_node_t *node = *node_ref;

	if (node == NULL)
	{
		/* print out the node and label details */
	}
	else
	{
		/* make a skip list of nodes in the tree we don't need to visit for this node.
		 * For example, a module we know that the 0th entry is the identifier of the module */
		if (node->num_children > 0)
		{
			child_skip_list = (short*)vtr::calloc(node->num_children, sizeof(short));
			children_signal_list = (signal_list_t**)vtr::calloc(node->num_children, sizeof(signal_list_t*));
		}

		/* ------------------------------------------------------------------------------*/
		/* PREAMBLE */
		switch(node->type)
		{
			case FILE_ITEMS:
				oassert(false);
				break;
			case MODULE:
				oassert(child_skip_list);	
				/* set the skip list */
				child_skip_list[0] = true; /* skip the identifier */
				child_skip_list[1] = true; /* skip portlist ... we'll use where they're defined */
				break;
			case FUNCTION:
				oassert(child_skip_list);
   				/* set the skip list */
				child_skip_list[0] = true; /* skip the identifier */
				child_skip_list[1] = true; /* skip portlist ... we'll use where they're defined */
				break;

			case MODULE_ITEMS:
				/* items include: wire, reg, input, outputs, assign, gate, module_instance, always */

				local_clock_found = false;

				/* check for initial register values set in initial block.*/
				for (i = 0; i < node->num_children; i++)
				{
					if(node->children[i]->type == INITIALS)
					{
						define_latchs_initial_value_inside_initial_statement(node->children[i]->children[0], instance_name_prefix, local_string_cache_list);
					}
				}

				/* create all the driven nets based on the "reg" registers */
				create_all_driver_nets_in_this_module(instance_name_prefix, local_string_cache_list);

				/* process elements in the list */
				if (node->num_children > 0)
				{
					oassert(child_skip_list);
					for (i = 0; i < node->num_children; i++)
					{
						/*if (node->children[i]->type == VAR_DECLARE_LIST)
						{
							child_skip_list[i] = true;
						}*/
						if (node->children[i]->type == MODULE_INSTANCE)
						{
                            /* ELSE IF - we deal with instantiations of modules twice to alias input and output nets.  In this
							 * pass we are looking for any drivers emerging from a module */
                            long j;
                            for(j = 0; j < node->children[i]->num_children; j++)
							{
							    /* make the aliases for all the drivers as they're passed through modules */
							    connect_module_instantiation_and_alias(INSTANTIATE_DRIVERS, node->children[i]->children[j], instance_name_prefix, local_string_cache_list);
                            }

                            /* is a call site for another module.  Alias names to nets and pins */
							child_skip_list[i] = true;
						}
						else if (node->children[i]->type == FUNCTION)
						{
							child_skip_list[i] = true;
						}

					}
				}
				break;
			case BLOCK:
				if (node->num_children > 0)
				{
					oassert(child_skip_list);
					for (i = 0; i < node->num_children; i++)
					{
						if (node->children[i]->type == MODULE_INSTANCE)
						{
							
                            /* we deal with instantiations of modules twice to alias input and output nets.  In this
							 * pass we are looking for any drivers emerging from a module */
                            long j;
                            for(j = 0; j < node->children[i]->num_children; j++){
							    /* make the aliases for all the drivers as they're passed through modules */
							    connect_module_instantiation_and_alias(INSTANTIATE_DRIVERS, node->children[i]->children[j], instance_name_prefix, local_string_cache_list);
                            }

                            /* is a call site for another module.  Alias names to nets and pins */
							child_skip_list[i] = true;
						}
					}
				}
				break;
            case VAR_DECLARE_LIST:
				if(node->num_children > 0)
				{
					oassert(child_skip_list);
					for(i = 0; i < node->num_children; i++) 
					{
						if((node->children[i]->types.variable.is_parameter == 1 || !node->children[i]->children[5]))
						{
							child_skip_list[i] = true;
						}
					}
				}
                break;
            case VAR_DECLARE:
                if(node->types.variable.is_parameter == 0 && node->children[5]){
                    /*we don't create signal list on declaration.*/
					return_sig_list = init_signal_list();
                }
                skip_children = true;
                break;
            case FUNCTION_ITEMS:
				/* items include: wire, reg, input, outputs, assign, gate, always */

				local_clock_found = false;

				/* create all the driven nets based on the "reg" registers */
				create_all_driver_nets_in_this_function(instance_name_prefix, local_string_cache_list);

				/* process elements in the list */
				if (node->num_children > 0)
				{
					oassert(child_skip_list);
					for (i = 0; i < node->num_children; i++)
					{
                        //printf("   node->children[i]->type %ld\n",node->children[i]->type);
						if (node->children[i]->type == VAR_DECLARE_LIST)
						{
							/* IF - The port lists of this module are handled else where */
							child_skip_list[i] = true;
						}
					}
				}
				break;
            case INITIALS:
                /* define initial value of latchs */
                //define_latchs_initial_value_inside_initial_statement(node->children[0], instance_name_prefix);
                skip_children = true;
                break;
            case FUNCTION_INSTANCE:
                return_sig_list = connect_function_instantiation_and_alias(INSTANTIATE_DRIVERS, node, instance_name_prefix, local_string_cache_list);
                skip_children = true;
                break;
			case GATE:
				/* create gate instances */
				return_sig_list = create_gate(node, instance_name_prefix, local_string_cache_list);
				/* create_gate does it's own instantiations so skip the children in the traverse */
				skip_children = true;
				break;
			/* ---------------------- */
			/* All these are input references that we need to grab their pins from by create_pin */
			case ARRAY_REF: // fallthrough
			{
				// skip_children = true;
			}
			case IDENTIFIERS:
			case RANGE_REF:
			case NUMBERS:
			{
				return_sig_list = create_pins(node, NULL, instance_name_prefix, local_string_cache_list);
				break;
			}
			/* ---------------------- */
			case ASSIGN:
				/* combinational path */
				type_of_circuit = COMBINATIONAL;
				circuit_edge = UNDEFINED_SENSITIVITY;
				break;
			case BLOCKING_STATEMENT:
			case NON_BLOCKING_STATEMENT:
			{

				return_sig_list = assignment_alias(node, instance_name_prefix, local_string_cache_list);
				skip_children = true;
				break;
			}
			case ALWAYS:
				oassert(child_skip_list);
				/* evaluate if this is a sensitivity list with posedges/negedges (=SEQUENTIAL) or none (=COMBINATIONAL) */
				local_clock_list = evaluate_sensitivity_list(node->children[0], instance_name_prefix, local_string_cache_list);
				child_skip_list[0] = true;
				break;
			case CASE:
				return_sig_list = create_case(node, instance_name_prefix, local_string_cache_list);
				skip_children = true;
				break;
			case IF:
				return_sig_list = create_if(node, instance_name_prefix, local_string_cache_list);
				skip_children = true;
				break;
			case IF_Q:
				return_sig_list = create_if_for_question(node, instance_name_prefix, local_string_cache_list);
				skip_children = true;
				break;
			case HARD_BLOCK:
				oassert(child_skip_list);
				/* set the skip list */
				child_skip_list[0] = true; /* skip the identifier */
				child_skip_list[1] = true; /* skip portlist ... we'll use where they're defined */
				return_sig_list = create_hard_block(node, instance_name_prefix, local_string_cache_list);
				break;
			default:
				break;
		}
		/* ------------------------------------------------------------------------------*/
		/* This is the depth first traverse (DFT aka DFS) of the ast nodes that make up the netlist. */
		if (skip_children == false)
		{
			/* traverse all the children */
			for (i = 0; i < node->num_children; i++)
			{
				if (child_skip_list && child_skip_list[i] == false)
				{
					/* recursively call through the tree going to each instance.  This is depth first traverse. */
					children_signal_list[i] = netlist_expand_ast_of_module(&(node->children[i]), instance_name_prefix, local_string_cache_list);
				}
			}
		}

		/* ------------------------------------------------------------------------------*/
		/* POST AMBLE - process the children */
		switch(node->type)
		{
			case FILE_ITEMS:
				error_message(NETLIST_ERROR, node->line_number, node->file_number,"%s",
						"FILE_ITEMS are not supported by Odin.\n");
				break;
			case CONCATENATE:
				return_sig_list = concatenate_signal_lists(children_signal_list, node->num_children);
				break;
			case MODULE_ITEMS:
			{
				if (node->num_children > 0)
				{
					for (i = 0; i < node->num_children; i++)
					{
						if (node->children[i]->type == MODULE_INSTANCE){
							long j;
							for(j = 0; j < node->children[i]->num_children; j++){

							/* make the aliases for all the drivers as they're passed through modules */
							connect_module_instantiation_and_alias(ALIAS_INPUTS, node->children[i]->children[j], instance_name_prefix, local_string_cache_list);
							}
						}
					}
				}
				break;
			}
			case FUNCTION_INSTANCE:
			{
				signal_list_t *temp_list = connect_function_instantiation_and_alias(ALIAS_INPUTS, node, instance_name_prefix, local_string_cache_list);
				free_signal_list(temp_list); // list is unused; discard
				break;
			}
			case ASSIGN:
				//oassert(node->num_children == 1);
				/* attach the drivers to the driver nets */
				for(i = 0; i < node->num_children; i++) {
					terminate_continuous_assignment(node, children_signal_list[i], instance_name_prefix);
				}
				break;
			case VAR_DECLARE_LIST:
				for(i = 0; i < node->num_children; i++) {
					if(node->children[i]->types.variable.is_parameter == 0 && node->children[i]->children[5]){
						terminate_continuous_assignment(node, children_signal_list[i], instance_name_prefix);
					}
				}
			break;
			case ALWAYS:
				/* attach the drivers to the driver nets */
				switch(circuit_edge)
				{
					case FALLING_EDGE_SENSITIVITY: //fallthrough
					case RISING_EDGE_SENSITIVITY:
					{
						terminate_registered_assignment(node, children_signal_list[1], local_clock_list, instance_name_prefix, local_string_cache_list);
						break;
					}
					case ASYNCHRONOUS_SENSITIVITY:
					{
						/* idx 1 element since always has DELAY Control first */
						terminate_continuous_assignment(node, children_signal_list[1], instance_name_prefix);
						break;
					}
					default:
					{
						oassert(false &&
							"Assignment outside of always block.");
						break;
					}

				}

				if (local_clock_list)
					free_signal_list(local_clock_list);
					
				break;
			case BINARY_OPERATION:
				oassert(node->num_children == 2);
				return_sig_list = create_operation_node(node, children_signal_list, node->num_children, instance_name_prefix);
				break;
			case UNARY_OPERATION:
				oassert(node->num_children == 1);
				return_sig_list = create_operation_node(node, children_signal_list, node->num_children, instance_name_prefix);
				break;
			case BLOCK:
				if (node->num_children > 0)
				{
					for (i = 0; i < node->num_children; i++)
					{
						if (node->children[i]->type == MODULE_INSTANCE)
						{
							long j;
							for(j = 0; j < node->children[i]->num_children; j++){
							/* make the aliases for all the drivers as they're passed through modules */
							connect_module_instantiation_and_alias(ALIAS_INPUTS, node->children[i]->children[j], instance_name_prefix, local_string_cache_list);
							}
						}
					}
				}
				return_sig_list = combine_lists(children_signal_list, node->num_children);
				break;
			case RAM:
				connect_memory_and_alias(node, instance_name_prefix, local_string_cache_list);
				break;
			case HARD_BLOCK:
				connect_hard_block_and_alias(node, instance_name_prefix, return_sig_list->count, local_string_cache_list);
				break;
			case IF:
			default:
				break;
		}
		/* ------------------------------------------------------------------------------*/
	}

	/* cleaning */
	if (child_skip_list != NULL)
	{
		vtr::free(child_skip_list);
	}
	if (children_signal_list != NULL)
	{
		for (i = 0; i < node->num_children; i++) {
			/* skip lists that have already been freed */
			if (children_signal_list[i]
				&& node->type != BINARY_OPERATION 
				&& node->type != UNARY_OPERATION 
				&& node->type != BLOCK
				&& node->type != VAR_DECLARE_LIST
				&& node->type != ASSIGN
				&& node->type != ALWAYS
				&& node->type != CONCATENATE)
			{
				free_signal_list(children_signal_list[i]);
			}
		}
		vtr::free(children_signal_list);
	}

	*node_ref = node;
	return return_sig_list;
}

/*
 * Concatenates the given signal lists together.
 *
 * Ignores the carry out from adders to maintain width expectations.
 */
signal_list_t *concatenate_signal_lists(signal_list_t **signal_lists, int num_signal_lists)
{
	signal_list_t *return_list = init_signal_list();

	int i;
	for (i = num_signal_lists - 1; i >= 0; i--)
	{
		// When concatenating, ignore the carry out from adders so that they occupy the expected width.
		if (signal_lists[i]->is_adder)
			signal_lists[i]->count--;

		int j;
		for (j = 0; j < signal_lists[i]->count; j++)
		{
			npin_t *pin = signal_lists[i]->pins[j];
			add_pin_to_signal_list(return_list, pin);
		}
		free_signal_list(signal_lists[i]);
	}

	return return_list;
}

/*---------------------------------------------------------------------------------------------
 * (function: create_all_driver_nets_in_this_module)
 * 	Use to define all the nets that will connect to instantiated nodes.  This means we go
 * 	through the var_declare_list of module variables and all registers are made
 * 	as drivers.
 *-------------------------------------------------------------------------------------------*/
void create_all_driver_nets_in_this_module(char *instance_name_prefix, STRING_CACHE_LIST *local_string_cache_list)
{
	/* with the top module we need to visit the entire ast tree */
	int i;

	ast_node_t **local_symbol_table = local_string_cache_list->local_symbol_table;
	int num_local_symbol_table = local_string_cache_list->num_local_symbol_table;

	/* use the symbol table to decide if driver */
	for (i = 0; i < num_local_symbol_table; i++)
	{
		oassert(local_symbol_table[i]->type == VAR_DECLARE || local_symbol_table[i]->type == BLOCKING_STATEMENT);
		if (
			/* all registers are drivers */
				(local_symbol_table[i]->types.variable.is_reg) || (local_symbol_table[i]->types.variable.is_integer)
			/* a wire that is an input can be a driver */
			|| (
					   (local_symbol_table[i]->types.variable.is_wire)
					&& (!local_symbol_table[i]->types.variable.is_input)
			)
			/* any output that has nothing else is an implied wire driver */
			|| (
					   (local_symbol_table[i]->types.variable.is_output)
					&& (!local_symbol_table[i]->types.variable.is_reg)
					&& (!local_symbol_table[i]->types.variable.is_wire)
			)
		   )
		{
			/* create nets based on this driver as the name */
			define_nets_with_driver(local_symbol_table[i], instance_name_prefix);
		}

	}
}

/*---------------------------------------------------------------------------------------------
 * (function: create_all_driver_nets_in_this_module)
 * 	Use to define all the nets that will connect to instantiated nodes.  This means we go
 * 	through the var_declare_list of module variables and all registers are made
 * 	as drivers.
 *-------------------------------------------------------------------------------------------*/
void create_all_driver_nets_in_this_function(char *instance_name_prefix, STRING_CACHE_LIST *local_string_cache_list)
{
	/* with the top module we need to visit the entire ast tree */
	int i;

	ast_node_t **function_local_symbol_table = local_string_cache_list->function_local_symbol_table;
	int function_num_local_symbol_table = local_string_cache_list->function_num_local_symbol_table;

	/* use the symbol table to decide if driver */
	for (i = 0; i < function_num_local_symbol_table; i++)
	{
		oassert(function_local_symbol_table[i]->type == VAR_DECLARE);
		if (
			/* all registers are drivers */
				(function_local_symbol_table[i]->types.variable.is_reg) || (function_local_symbol_table[i]->types.variable.is_integer)
			/* a wire that is an input can be a driver */
			|| (
					   (function_local_symbol_table[i]->types.variable.is_wire)
					&& (!function_local_symbol_table[i]->types.variable.is_input)
			)
			/* any output that has nothing else is an implied wire driver */
			|| (
					   (function_local_symbol_table[i]->types.variable.is_output)
					&& (!function_local_symbol_table[i]->types.variable.is_reg)
					&& (!function_local_symbol_table[i]->types.variable.is_wire)
			)
		   )
		{
			/* create nets based on this driver as the name */
			define_nets_with_driver(function_local_symbol_table[i], instance_name_prefix);
		}

	}
}
/*--------------------------------------------------------------------------
 * (function: create_top_driver_nets)
 * 	This function creates the drivers for the top module.  Top module is
 * 	slightly special since all inputs are actually drivers.
 * 	Also make the 0 and 1 constant nodes at this point.
 *  Note: Also creates hbpad signal for padding hard block inputs.
 *-------------------------------------------------------------------------*/
void create_top_driver_nets(ast_node_t* module, char *instance_name_prefix)
{
	/* with the top module we need to visit the entire ast tree */
	long i, j;
	long sc_spot;
	ast_node_t *module_items = module->children[2];
	npin_t *new_pin;

	oassert(module_items->type == MODULE_ITEMS);

	/* search for VAR_DECLARE_LISTS */
	if (module_items->num_children > 0)
	{
		for (i = 0; i < module_items->num_children; i++)
		{
			if (module_items->children[i]->type == VAR_DECLARE_LIST)
			{
				/* go through the vars in this declare list looking for inputs to make drivers */
				for (j = 0; j < module_items->children[i]->num_children; j++)
				{
					if (module_items->children[i]->children[j]->types.variable.is_input)
					{
						define_nodes_and_nets_with_driver(module_items->children[i]->children[j], instance_name_prefix);
					}
				}
			}
		}
	}
	else
	{
		error_message(NETLIST_ERROR, module_items->line_number, module_items->file_number, "%s", "Module is empty\n");
	}

	/* create the constant nets */
	verilog_netlist->zero_net = allocate_nnet();
	verilog_netlist->gnd_node = allocate_nnode();
	verilog_netlist->gnd_node->type = GND_NODE;
	allocate_more_output_pins(verilog_netlist->gnd_node, 1);
	add_output_port_information(verilog_netlist->gnd_node, 1);
	new_pin = allocate_npin();
	add_output_pin_to_node(verilog_netlist->gnd_node, new_pin, 0);
	add_driver_pin_to_net(verilog_netlist->zero_net, new_pin);

	verilog_netlist->one_net = allocate_nnet();
	verilog_netlist->vcc_node = allocate_nnode();
	verilog_netlist->vcc_node->type = VCC_NODE;
	allocate_more_output_pins(verilog_netlist->vcc_node, 1);
	add_output_port_information(verilog_netlist->vcc_node, 1);
	new_pin = allocate_npin();
	add_output_pin_to_node(verilog_netlist->vcc_node, new_pin, 0);
	add_driver_pin_to_net(verilog_netlist->one_net, new_pin);

	verilog_netlist->pad_net = allocate_nnet();
	verilog_netlist->pad_node = allocate_nnode();
	verilog_netlist->pad_node->type = PAD_NODE;
	allocate_more_output_pins(verilog_netlist->pad_node, 1);
	add_output_port_information(verilog_netlist->pad_node, 1);
	new_pin = allocate_npin();
	add_output_pin_to_node(verilog_netlist->pad_node, new_pin, 0);
	add_driver_pin_to_net(verilog_netlist->pad_net, new_pin);

	/* CREATE the driver for the ZERO */
	verilog_netlist->gnd_node->name = make_full_ref_name(instance_name_prefix, NULL, NULL, zero_string, -1);
	vtr::free(zero_string);
	zero_string = verilog_netlist->gnd_node->name;

	sc_spot = sc_add_string(output_nets_sc, zero_string);
	if (output_nets_sc->data[sc_spot] != NULL)
	{
		error_message(NETLIST_ERROR, module_items->line_number, module_items->file_number, "%s", "Error in Odin\n");
	}
	/* store the data which is an idx here */
	output_nets_sc->data[sc_spot] = (void*)verilog_netlist->zero_net;
	verilog_netlist->zero_net->name = zero_string;

	/* CREATE the driver for the ONE and store twice */
	verilog_netlist->vcc_node->name = make_full_ref_name(instance_name_prefix, NULL, NULL, one_string, -1);
	vtr::free(one_string);
	one_string = verilog_netlist->vcc_node->name;

	sc_spot = sc_add_string(output_nets_sc, one_string);
	if (output_nets_sc->data[sc_spot] != NULL)
	{
		error_message(NETLIST_ERROR, module_items->line_number, module_items->file_number, "%s", "Error in Odin\n");
	}
	/* store the data which is an idx here */
	output_nets_sc->data[sc_spot] = (void*)verilog_netlist->one_net;
	verilog_netlist->one_net->name = one_string;

	/* CREATE the driver for the PAD */
	verilog_netlist->pad_node->name = make_full_ref_name(instance_name_prefix, NULL, NULL, pad_string, -1);
	vtr::free(pad_string);
	pad_string = verilog_netlist->pad_node->name;

	sc_spot = sc_add_string(output_nets_sc, pad_string);
	if (output_nets_sc->data[sc_spot] != NULL)
	{
		error_message(NETLIST_ERROR, module_items->line_number, module_items->file_number, "%s", "Error in Odin\n");
	}
	/* store the data which is an idx here */
	output_nets_sc->data[sc_spot] = (void*)verilog_netlist->pad_net;
	verilog_netlist->pad_net->name = pad_string;
}

/*---------------------------------------------------------------------------------------------
 * (function: create_top_output_nodes)
 * 	This function is for the top module and makes references for the output pins
 * 	as actual nodes in the netlist and hooks them up to the netlist as it has been
 * 	created.  Therefore, this is one of the last steps when creating the netlist.
 *-------------------------------------------------------------------------------------------*/
void create_top_output_nodes(ast_node_t* module, char *instance_name_prefix)
{
	/* with the top module we need to visit the entire ast tree */
	long i, j;
	int k;
	long sc_spot;
	ast_node_t *module_items = module->children[2];
	nnode_t *new_node;

	oassert(module_items->type == MODULE_ITEMS);

	/* search for VAR_DECLARE_LISTS */
	if (module_items->num_children > 0)
	{
		for (i = 0; i < module_items->num_children; i++)
		{
			if (module_items->children[i]->type == VAR_DECLARE_LIST)
			{
				/* go through the vars in this declare list */
				for (j = 0; j < module_items->children[i]->num_children; j++)
				{
					if (module_items->children[i]->children[j]->types.variable.is_output)
					{
						char *full_name;
						ast_node_t *var_declare = module_items->children[i]->children[j];
						npin_t *new_pin;

						/* decide what type of variable this is */
						if (var_declare->children[1] == NULL)
						{
							/* IF - this is a identifier then find it in the output_nets and hook it up to a newly created node */
							/* get the name of the pin */
							full_name = make_full_ref_name(instance_name_prefix, NULL, NULL, var_declare->children[0]->types.identifier, -1);

							/* check if the instantiation pin exists. */
							if ((sc_spot = sc_lookup_string(output_nets_sc, full_name)) == -1)
							{
								error_message(NETLIST_ERROR, var_declare->children[0]->line_number, var_declare->children[0]->file_number,
										"Output pin (%s) is not hooked up!!!\n", full_name);
							}

							new_pin = allocate_npin();
							/* hookup this pin to this net */
							add_fanout_pin_to_net((nnet_t*)output_nets_sc->data[sc_spot], new_pin);

							/* create the node */
							new_node = allocate_nnode();
							new_node->related_ast_node = module_items->children[i]->children[j];
							new_node->name = full_name;
							new_node->type = OUTPUT_NODE;
							/* allocate the pins needed */
							allocate_more_input_pins(new_node, 1);
							add_input_port_information(new_node, 1);

							/* hookup the pin, and node */
							add_input_pin_to_node(new_node, new_pin, 0);

							/* record this node */
							verilog_netlist->top_output_nodes = (nnode_t **)vtr::realloc(verilog_netlist->top_output_nodes, sizeof(nnode_t*)*(verilog_netlist->num_top_output_nodes+1));
							verilog_netlist->top_output_nodes[verilog_netlist->num_top_output_nodes] = new_node;
							verilog_netlist->num_top_output_nodes++;
						}
						else if (var_declare->children[3] == NULL)
						{
							ast_node_t *node_max  = var_declare->children[1];
							ast_node_t *node_min  = var_declare->children[2];
							
							oassert(node_min->type == NUMBERS && node_max->type == NUMBERS);
							long max_value = node_max->types.vnumber->get_value();
							long min_value = node_min->types.vnumber->get_value();

							if(min_value > max_value)
							{
								error_message(NETLIST_ERROR, var_declare->children[0]->line_number, var_declare->children[0]->file_number, "%s",
										"Odin doesn't support arrays declared [m:n] where m is less than n.");
							}	
							//ODIN doesn't support negative number in index now.
							if(min_value < 0 || max_value < 0)
							{
								warning_message(NETLIST_ERROR, var_declare->children[0]->line_number, var_declare->children[0]->file_number, "%s",
										"Odin doesn't support negative number in index.");
							}

							/* assume digit 1 is largest */
							for (k = min_value; k <= max_value; k++)
							{
								/* get the name of the pin */
								full_name = make_full_ref_name(instance_name_prefix, NULL, NULL, var_declare->children[0]->types.identifier, k);

								/* check if the instantiation pin exists. */
								if ((sc_spot = sc_lookup_string(output_nets_sc, full_name)) == -1)
								{
									error_message(NETLIST_ERROR, var_declare->children[0]->line_number, var_declare->children[0]->file_number,
											"Output pin (%s) is not hooked up!!!\n", full_name);
								}
								new_pin = allocate_npin();
								/* hookup this pin to this net */
								add_fanout_pin_to_net((nnet_t*)output_nets_sc->data[sc_spot], new_pin);

								/* create the node */
								new_node = allocate_nnode();
								new_node->related_ast_node = module_items->children[i]->children[j];
								new_node->name = full_name;
								new_node->type = OUTPUT_NODE;
								/* allocate the pins needed */
								allocate_more_input_pins(new_node, 1);
								add_input_port_information(new_node, 1);

								/* hookup the pin, and node */
								add_input_pin_to_node(new_node, new_pin, 0);

								/* record this node */
								verilog_netlist->top_output_nodes = (nnode_t **)vtr::realloc(verilog_netlist->top_output_nodes, sizeof(nnode_t*)*(verilog_netlist->num_top_output_nodes+1));
								verilog_netlist->top_output_nodes[verilog_netlist->num_top_output_nodes] = new_node;
								verilog_netlist->num_top_output_nodes++;
							}
						}
						else
						{
							/* Implicit memory */
							error_message(NETLIST_ERROR, var_declare->children[0]->line_number, var_declare->children[0]->file_number, "%s",
									"Memory not handled ... yet in create_top_output_nodes!\n");
						}
					}
				}
			}
		}
	}
	else
	{
		error_message(NETLIST_ERROR, module_items->line_number, module_items->file_number, "%s", "Empty module\n");
	}
}

/*---------------------------------------------------------------------------------------------
 * (function: define_nets_with_driver)
 * Given a register declaration, this function defines it as a driver.
 *-------------------------------------------------------------------------------------------*/
nnet_t* define_nets_with_driver(ast_node_t* var_declare, char *instance_name_prefix)
{
	int i;
	char *temp_string = NULL;
	long sc_spot;
	nnet_t *new_net = NULL;

	
	if (var_declare->children[1] == NULL || var_declare->type == BLOCKING_STATEMENT)
	{
		/* FOR single driver signal since spots 1, 2, 3, 4 are NULL */

		/* create the net */
		new_net = allocate_nnet();

		/* make the string to add to the string cache */
		temp_string = make_full_ref_name(instance_name_prefix, NULL, NULL, var_declare->children[0]->types.identifier, -1);

		/* look for that element */
		sc_spot = sc_add_string(output_nets_sc, temp_string);
		if (output_nets_sc->data[sc_spot] != NULL)
		{
			error_message(NETLIST_ERROR, var_declare->children[0]->line_number, var_declare->children[0]->file_number,
					"Net (%s) with the same name already created\n", temp_string);
		}
		/* store the data which is an idx here */
		output_nets_sc->data[sc_spot] = (void*)new_net;
		new_net->name = temp_string;

		/* Check if this net should have an initial value */
		if(var_declare->types.variable.is_initialized){
			new_net->has_initial_value = true;
			/* Initial net value should only be either 1 or 0 */
			new_net->initial_value = var_declare->types.variable.initial_value ? 1 : 0;
		}
	}
	else if (var_declare->children[3] == NULL)
	{		
		ast_node_t *node_max  = var_declare->children[1];
		ast_node_t *node_min  = var_declare->children[2];

		/* FOR array driver  since sport 3 and 4 are NULL */
		oassert(node_min->type == NUMBERS && node_max->type == NUMBERS);
		long min_value = node_min->types.vnumber->get_value();
		long max_value = node_max->types.vnumber->get_value();

		if(min_value > max_value)
		{
			error_message(NETLIST_ERROR, var_declare->children[0]->line_number, var_declare->children[0]->file_number, "%s",
					"Odin doesn't support arrays declared [m:n] where m is less than n.");
		}	
		//ODIN doesn't support negative number in index now.
		if(min_value < 0 || max_value < 0)
		{
			warning_message(NETLIST_ERROR, var_declare->children[0]->line_number, var_declare->children[0]->file_number, "%s",
					"Odin doesn't support negative number in index.");
		}

		/* Check if this array driver should have an initial value */
		long initial_value = 0;
		if(var_declare->types.variable.is_initialized){
			initial_value = var_declare->types.variable.initial_value;
		}

		/* This register declaration is a range as opposed to a single bit so we need to define each element */
		/* assume digit 1 is largest */
		for (i = min_value; i <= max_value; i++)
		{
			/* create the net */
			new_net = allocate_nnet();

			/* create the string to add to the cache */
			temp_string = make_full_ref_name(instance_name_prefix, NULL, NULL, var_declare->children[0]->types.identifier, i);

			sc_spot = sc_add_string(output_nets_sc, temp_string);
			if (output_nets_sc->data[sc_spot] != NULL)
			{
				error_message(NETLIST_ERROR, var_declare->children[0]->line_number, var_declare->children[0]->file_number,
						"Net (%s) with the same name already created\n", temp_string);
			}
			/* store the data which is an idx here */
			output_nets_sc->data[sc_spot] = (void*)new_net;
			new_net->name = temp_string;

			/* Assign initial value to this net if it exists */
			if(var_declare->types.variable.is_initialized){
				new_net->has_initial_value = true;
				/* Grab LSB */
				new_net->initial_value = initial_value & 0x01;
				/* Shift out lowest bit */
				initial_value >>= 1;
			}
		}
	}
	/* Implicit memory */
	else if (var_declare->children[3] != NULL && var_declare->types.variable.is_memory)
	{
		ast_node_t *node_max1  = var_declare->children[1];
		ast_node_t *node_min1  = var_declare->children[2];

		oassert(node_min1->type == NUMBERS && node_max1->type == NUMBERS);
		long data_min = node_min1->types.vnumber->get_value();
		long data_max = node_max1->types.vnumber->get_value();

		if(data_min > data_max)
		{
			error_message(NETLIST_ERROR, var_declare->children[0]->line_number, var_declare->children[0]->file_number, "%s",
					"Odin doesn't support arrays declared [m:n] where m is less than n.");
		}	
		//ODIN doesn't support negative number in index now.
		if(data_min < 0 || data_max < 0)
		{
			warning_message(NETLIST_ERROR, var_declare->children[0]->line_number, var_declare->children[0]->file_number, "%s",
					"Odin doesn't support negative number in index.");
		}
		
		ast_node_t *node_max2  = var_declare->children[3];
		ast_node_t *node_min2  = var_declare->children[4];

		oassert(node_min2->type == NUMBERS && node_max2->type == NUMBERS);
		long addr_min = node_min2->types.vnumber->get_value();
		long addr_max = node_max2->types.vnumber->get_value();

		if(addr_min > addr_max)
		{
			error_message(NETLIST_ERROR, var_declare->children[0]->line_number, var_declare->children[0]->file_number, "%s",
					"Odin doesn't support arrays declared [m:n] where m is less than n.");
		}	
		//ODIN doesn't support negative number in index now.
		if(addr_min < 0 || addr_max < 0)
		{
			warning_message(NETLIST_ERROR, var_declare->children[0]->line_number, var_declare->children[0]->file_number, "%s",
					"Odin doesn't support negative number in index.");
		}

		char *name = var_declare->children[0]->types.identifier;

		if (data_min != 0)
			error_message(NETLIST_ERROR, var_declare->children[0]->line_number, var_declare->children[0]->file_number,
					"%s: right memory index must be zero\n", name);

		oassert(data_min <= data_max);

		if (addr_min != 0)
			error_message(NETLIST_ERROR, var_declare->children[0]->line_number, var_declare->children[0]->file_number,
					"%s: right memory address index must be zero\n", name);

		oassert(addr_min <= addr_max);

		long data_width = data_max - data_min + 1;
		long address_width = addr_max - addr_min + 1;

		create_implicit_memory_block(data_width, address_width, name, instance_name_prefix);
	}

	return new_net;
}

/*---------------------------------------------------------------------------------------------
 * (function:  define_nodes_and_nets_with_driver)
 * 	Similar to define_nets_with_driver except this one is for top level nodes and
 * 	is making the input pins into nodes and drivers.
 *-------------------------------------------------------------------------------------------*/
nnet_t* define_nodes_and_nets_with_driver(ast_node_t* var_declare, char *instance_name_prefix)
{
	int i;
	char *temp_string;
	long sc_spot;
	nnet_t *new_net = NULL;
	npin_t *new_pin;
	nnode_t *new_node;

	if (var_declare->children[1] == NULL)
	{
		/* FOR single driver signal since spots 1, 2, 3, 4 are NULL */

		/* create the net */
		new_net = allocate_nnet();

		temp_string = make_full_ref_name(instance_name_prefix, NULL, NULL, var_declare->children[0]->types.identifier, -1);

		sc_spot = sc_add_string(output_nets_sc, temp_string);
		if (output_nets_sc->data[sc_spot] != NULL)
		{
			error_message(NETLIST_ERROR, var_declare->children[0]->line_number, var_declare->children[0]->file_number,
					"Net (%s) with the same name already created\n", temp_string);
		}
		/* store the data which is an idx here */
		output_nets_sc->data[sc_spot] = (void*)new_net;
		new_net->name = temp_string;

		/* create this node and make the pin connection to the net */
		new_pin = allocate_npin();
		new_node = allocate_nnode();
		new_node->name = vtr::strdup(temp_string);

		new_node->related_ast_node = var_declare;
		new_node->type = INPUT_NODE;
		/* allocate the pins needed */
		allocate_more_output_pins(new_node, 1);
		add_output_port_information(new_node, 1);

		/* hookup the pin, net, and node */
		add_output_pin_to_node(new_node, new_pin, 0);
		add_driver_pin_to_net(new_net, new_pin);

		/* store it in the list of input nodes */
		verilog_netlist->top_input_nodes = (nnode_t**)vtr::realloc(verilog_netlist->top_input_nodes, sizeof(nnode_t*)*(verilog_netlist->num_top_input_nodes+1));
		verilog_netlist->top_input_nodes[verilog_netlist->num_top_input_nodes] = new_node;
		verilog_netlist->num_top_input_nodes++;
	}
	else if (var_declare->children[3] == NULL)
	{
		/* FOR array driver  since sport 3 and 4 are NULL */
		ast_node_t *node_max  = var_declare->children[1];
		ast_node_t *node_min  = var_declare->children[2];

		oassert(node_min->type == NUMBERS && node_max->type == NUMBERS);
		long min_value = node_min->types.vnumber->get_value();
		long max_value = node_max->types.vnumber->get_value();

		if(min_value > max_value)
		{
			error_message(NETLIST_ERROR, var_declare->children[0]->line_number, var_declare->children[0]->file_number, "%s",
					"Odin doesn't support arrays declared [m:n] where m is less than n.");
		}	
		//ODIN doesn't support negative number in index now.
		if(min_value < 0 || max_value < 0)
		{
			warning_message(NETLIST_ERROR, var_declare->children[0]->line_number, var_declare->children[0]->file_number, "%s",
					"Odin doesn't support negative number in index.");
		}

		/* assume digit 1 is largest */
		for (i = min_value; i <= max_value; i++)
		{
			/* create the net */
			new_net = allocate_nnet();

			/* FOR single driver signal */
			temp_string = make_full_ref_name(instance_name_prefix, NULL, NULL, var_declare->children[0]->types.identifier, i);

			sc_spot = sc_add_string(output_nets_sc, temp_string);
			if (output_nets_sc->data[sc_spot] != NULL)
			{
				error_message(NETLIST_ERROR, var_declare->children[0]->line_number, var_declare->children[0]->file_number,
						"Net (%s) with the same name already created\n", temp_string);
			}
			/* store the data which is an idx here */
			output_nets_sc->data[sc_spot] = (void*)new_net;
			new_net->name = temp_string;

			/* create this node and make the pin connection to the net */
			new_pin = allocate_npin();
			new_node = allocate_nnode();

			new_node->related_ast_node = var_declare;
			new_node->name = vtr::strdup(temp_string);
			new_node->type = INPUT_NODE;
			/* allocate the pins needed */
			allocate_more_output_pins(new_node, 1);
			add_output_port_information(new_node, 1);

			/* hookup the pin, net, and node */
			add_output_pin_to_node(new_node, new_pin, 0);
			add_driver_pin_to_net(new_net, new_pin);

			/* store it in the list of input nodes */
			verilog_netlist->top_input_nodes = (nnode_t**)vtr::realloc(verilog_netlist->top_input_nodes, sizeof(nnode_t*)*(verilog_netlist->num_top_input_nodes+1));
			verilog_netlist->top_input_nodes[verilog_netlist->num_top_input_nodes] = new_node;
			verilog_netlist->num_top_input_nodes++;
		}
	}
	else if (var_declare->types.variable.is_memory)
	{
		/* Implicit memory */
		error_message(NETLIST_ERROR, var_declare->children[3]->line_number, var_declare->children[3]->file_number, "%s\n", "Unhandled implicit memory in define_nodes_and_nets_with_driver");
	}

	return new_net;
}

/*---------------------------------------------------------------------------------------------
 * (function: create_symbol_table_for_module)
 * 	Creates a lookup of the variables declared here so that in the analysis we can look
 * 	up the definition of it to decide what to do.
 *-------------------------------------------------------------------------------------------*/
void create_symbol_table_for_module(ast_node_t* module_items, STRING_CACHE_LIST *local_string_cache_list)
{
	/* with the top module we need to visit the entire ast tree */
	long i, j;
	char *temp_string;
	long sc_spot;
	oassert(module_items->type == MODULE_ITEMS);

	STRING_CACHE *local_symbol_table_sc = local_string_cache_list->local_symbol_table_sc;
	ast_node_t **local_symbol_table = local_string_cache_list->local_symbol_table;
	int num_local_symbol_table = local_string_cache_list->num_local_symbol_table;

	ast_node_t **implicit_declarations = NULL;
	int num_implicit_declarations = 0;

	/* search for VAR_DECLARE_LISTS */
	if (module_items->num_children > 0)
	{
		for (i = 0; i < module_items->num_children; i++)
		{
			if (module_items->children[i]->type == VAR_DECLARE_LIST)
			{
				/* go through the vars in this declare list */
				for (j = 0; j < module_items->children[i]->num_children; j++)
				{
					ast_node_t *var_declare = module_items->children[i]->children[j];

					/* parameters are already dealt with */
					if (var_declare->types.variable.is_parameter
						|| var_declare->types.variable.is_localparam)
						
						continue;

					oassert(module_items->children[i]->children[j]->type == VAR_DECLARE);
					oassert(	(var_declare->types.variable.is_input) ||
						(var_declare->types.variable.is_output) ||
						(var_declare->types.variable.is_reg) ||
						(var_declare->types.variable.is_integer) ||
						(var_declare->types.variable.is_wire));

					if (var_declare->types.variable.is_input 
						&& var_declare->types.variable.is_reg)
						{
							error_message(NETLIST_ERROR, var_declare->line_number, var_declare->file_number, "%s",
									"Input cannot be defined as a reg\n");
						}

					/* make the string to add to the string cache */
					temp_string = make_full_ref_name(NULL, NULL, NULL, var_declare->children[0]->types.identifier, -1);
					/* look for that element */
					sc_spot = sc_add_string(local_symbol_table_sc, temp_string);
					if (local_symbol_table_sc->data[sc_spot] != NULL)
					{
						/* ERROR checks here
						 * output with reg is fine
						 * output with wire is fine
						 * input with wire is fine
						 * Then update the stored string cache entry with information */
						if (var_declare->types.variable.is_input
							&& ((ast_node_t*)local_symbol_table_sc->data[sc_spot])->types.variable.is_reg)
						{
							error_message(NETLIST_ERROR, var_declare->line_number, var_declare->file_number, "%s",
									"Input cannot be defined as a reg\n");
						}
						/* MORE ERRORS ... could check for same declaration name ... */
						else if (var_declare->types.variable.is_output)
						{
							/* copy all the reg and wire info over */
							((ast_node_t*)local_symbol_table_sc->data[sc_spot])->types.variable.is_output = true;

							/* check for an initial value and copy it over if found */
							long initial_value;
							if(check_for_initial_reg_value(var_declare, &initial_value)){
								((ast_node_t*)local_symbol_table_sc->data[sc_spot])->types.variable.is_initialized = true;
								((ast_node_t*)local_symbol_table_sc->data[sc_spot])->types.variable.initial_value = initial_value;
							}
						}
						else if ((var_declare->types.variable.is_reg) || (var_declare->types.variable.is_wire) || (var_declare->types.variable.is_integer))
						{
							/* copy the output status over */
							((ast_node_t*)local_symbol_table_sc->data[sc_spot])->types.variable.is_wire = var_declare->types.variable.is_wire;
							((ast_node_t*)local_symbol_table_sc->data[sc_spot])->types.variable.is_reg = var_declare->types.variable.is_reg;

							((ast_node_t*)local_symbol_table_sc->data[sc_spot])->types.variable.is_integer = var_declare->types.variable.is_integer;
							/* check for an initial value and copy it over if found */
							long initial_value;
							if(check_for_initial_reg_value(var_declare, &initial_value)){
								((ast_node_t*)local_symbol_table_sc->data[sc_spot])->types.variable.is_initialized = true;
								((ast_node_t*)local_symbol_table_sc->data[sc_spot])->types.variable.initial_value = initial_value;
							}
						}
						else if (!var_declare->types.variable.is_integer)
						{
							abort();
						}
					}
					else
					{
						/* store the data which is an idx here */
						local_symbol_table_sc->data[sc_spot] = (void *)var_declare;

						/* store the symbol */
						local_symbol_table = (ast_node_t **)vtr::realloc(local_symbol_table, sizeof(ast_node_t*)*(num_local_symbol_table+1));
						local_symbol_table[num_local_symbol_table] = (ast_node_t *)var_declare;
						num_local_symbol_table ++;

						/* check for an initial value and store it if found */
						long initial_value;
						if(check_for_initial_reg_value(var_declare, &initial_value)){
							var_declare->types.variable.is_initialized = true;
							var_declare->types.variable.initial_value = initial_value;
						}
					}
					vtr::free(temp_string);
				}
			}
			else if(module_items->children[i]->type == ASSIGN)
			{
				/* might be an implicit declaration */
				if((module_items->children[i]->children[0]) && (module_items->children[i]->children[0]->type == BLOCKING_STATEMENT))
				{
					if((module_items->children[i]->children[0]->children[0]) && (module_items->children[i]->children[0]->children[0]->type == IDENTIFIERS))
					{ 
						temp_string = make_full_ref_name(NULL, NULL, NULL, module_items->children[i]->children[0]->children[0]->types.identifier, -1);
						/* look for that element */
						sc_spot = sc_lookup_string(local_symbol_table_sc, temp_string);
						if( sc_spot == -1 )
						{
							implicit_declarations = (ast_node_t **)vtr::realloc(implicit_declarations, sizeof(ast_node_t*)*(num_implicit_declarations+1));
							implicit_declarations[0] = module_items->children[i]->children[0]->children[0];
							num_implicit_declarations++;
						}
						vtr::free(temp_string);
					}
				}
			}
		}

		/* add implicit declarations to string cache */
		for (i = 0; i < num_implicit_declarations; i++)
		{
			ast_node_t *node = implicit_declarations[i];
			sc_spot = sc_add_string(local_symbol_table_sc, node->types.identifier);
			oassert(sc_spot > -1);

			if (local_symbol_table_sc->data[sc_spot] == NULL)
			{
				ast_node_t *var_declare = create_node_w_type(VAR_DECLARE, node->line_number, node->file_number);
			
				/* copy the output status over */
				var_declare->types.variable.is_wire = true;
				var_declare->types.variable.is_reg = false;

				var_declare->types.variable.is_integer = false;
				var_declare->types.variable.is_input = false;
				
				allocate_children_to_node(var_declare, { node, NULL, NULL, NULL, NULL, NULL });

				/* store the data which is an idx here */
				local_symbol_table_sc->data[sc_spot] = (void *)var_declare;

				/* store the symbol */
				local_symbol_table = (ast_node_t **)vtr::realloc(local_symbol_table, sizeof(ast_node_t*)*(num_local_symbol_table+1));
				local_symbol_table[num_local_symbol_table] = (ast_node_t *)var_declare;
				num_local_symbol_table ++;
			}
			else
			{
				/* net was declared later; do nothing */
			}
		}

		if (implicit_declarations)
		{
			vtr::free(implicit_declarations);
		}

		local_string_cache_list->local_symbol_table = local_symbol_table;
		local_string_cache_list->num_local_symbol_table = num_local_symbol_table;
	}
	else
	{
		error_message(NETLIST_ERROR, module_items->line_number, module_items->file_number, "%s", "Empty module\n");
	}
}

/*---------------------------------------------------------------------------------------------
 * (function: create_symbol_table_for_function)
 * 	Creates a lookup of the variables declared here so that in the analysis we can look
 * 	up the definition of it to decide what to do.
 *-------------------------------------------------------------------------------------------*/
void create_symbol_table_for_function(ast_node_t* function_items, STRING_CACHE_LIST *local_string_cache_list)
{
	/* with the top module we need to visit the entire ast tree */
	long i, j;
	char *temp_string;
	long sc_spot;
	oassert(function_items->type == FUNCTION_ITEMS);

	STRING_CACHE *function_local_symbol_table_sc = local_string_cache_list->function_local_symbol_table_sc;
	ast_node_t **function_local_symbol_table = local_string_cache_list->function_local_symbol_table;
	int function_num_local_symbol_table = local_string_cache_list->function_num_local_symbol_table;

	/* search for VAR_DECLARE_LISTS */
	if (function_items->num_children > 0)
	{
		for (i = 0; i < function_items->num_children; i++)
		{
			if (function_items->children[i]->type == VAR_DECLARE_LIST)
			{
				/* go through the vars in this declare list */
				for (j = 0; j < function_items->children[i]->num_children; j++)
				{
					ast_node_t *var_declare = function_items->children[i]->children[j];

					/* parameters are already dealt with */
					if (var_declare->types.variable.is_parameter)
						continue;

					oassert(function_items->children[i]->children[j]->type == VAR_DECLARE);
					oassert(	(var_declare->types.variable.is_input) ||
						(var_declare->types.variable.is_output) ||
						(var_declare->types.variable.is_reg) || (var_declare->types.variable.is_integer) ||
						(var_declare->types.variable.is_wire));

					/* make the string to add to the string cache */
					temp_string = make_full_ref_name(NULL, NULL, NULL, var_declare->children[0]->types.identifier, -1);
					/* look for that element */
					sc_spot = sc_add_string(function_local_symbol_table_sc, temp_string);

					if (function_local_symbol_table_sc->data[sc_spot] != NULL)
					{
						/* ERROR checks here
						 * output with reg is fine
						 * output with wire is fine
						 * Then update the stored string chache entry with information */
						/* MORE ERRORS ... could check for same declaration name ... */
						if (var_declare->types.variable.is_output)
						{
							/* copy all the reg and wire info over */
							((ast_node_t*)function_local_symbol_table_sc->data[sc_spot])->types.variable.is_output = true;

							/* check for an initial value and copy it over if found */
							long initial_value;
							if(check_for_initial_reg_value(var_declare, &initial_value)){
								((ast_node_t*)function_local_symbol_table_sc->data[sc_spot])->types.variable.is_initialized = true;
								((ast_node_t*)function_local_symbol_table_sc->data[sc_spot])->types.variable.initial_value = initial_value;
							}
						}
						else if ((var_declare->types.variable.is_reg) || (var_declare->types.variable.is_wire) || (var_declare->types.variable.is_integer))
						{
							/* copy the output status over */
							((ast_node_t*)function_local_symbol_table_sc->data[sc_spot])->types.variable.is_wire = var_declare->types.variable.is_wire;
							((ast_node_t*)function_local_symbol_table_sc->data[sc_spot])->types.variable.is_reg = var_declare->types.variable.is_reg;

                            ((ast_node_t*)function_local_symbol_table_sc->data[sc_spot])->types.variable.is_integer = var_declare->types.variable.is_integer;

							/* check for an initial value and copy it over if found */
							long initial_value;
							if(check_for_initial_reg_value(var_declare, &initial_value)){
								((ast_node_t*)function_local_symbol_table_sc->data[sc_spot])->types.variable.is_initialized = true;
								((ast_node_t*)function_local_symbol_table_sc->data[sc_spot])->types.variable.initial_value = initial_value;
							}
						}
						else
						{
							abort();
						}
					}
					else
					{
						/* store the data which is an idx here */
						function_local_symbol_table_sc->data[sc_spot] = (void *)var_declare;

						/* store the symbol */
						function_local_symbol_table = (ast_node_t **)vtr::realloc(function_local_symbol_table, sizeof(ast_node_t*)*(function_num_local_symbol_table+1));
						function_local_symbol_table[function_num_local_symbol_table] = (ast_node_t *)var_declare;
						function_num_local_symbol_table ++;

						/* check for an initial value and store it if found */
						long initial_value;
						if(check_for_initial_reg_value(var_declare, &initial_value)){
							var_declare->types.variable.is_initialized = true;
							var_declare->types.variable.initial_value = initial_value;
						}
					}
					vtr::free(temp_string);
				}
			}
		}
		local_string_cache_list->function_local_symbol_table = function_local_symbol_table;
		local_string_cache_list->function_num_local_symbol_table = function_num_local_symbol_table;
	}
	else
	{
		error_message(NETLIST_ERROR, function_items->line_number, function_items->file_number, "%s", "Empty module\n");
	}
}
/*--------------------------------------------------------------------------
 * (function: check_for_initial_reg_value)
 * 	This function looks at a VAR_DECLARE AST node and checks to see
 *  if the register declaration includes an initial value.
 *  Returns the initial value in *value if one is found.
 *  Added by Conor
 *-------------------------------------------------------------------------*/
int check_for_initial_reg_value(ast_node_t* var_declare, long *value)
{
	oassert(var_declare->type == VAR_DECLARE);

	// Initial value is always the last child, if one exists
	if(var_declare->children[5] != NULL)
	{
		if(var_declare->children[5]->type == NUMBERS)
		{
			*value = var_declare->children[5]->types.vnumber->get_value();
			return true;
		}
		else
		{
			warning_message(NETLIST_ERROR, var_declare->line_number, var_declare->file_number, 
				"%s", "Could not resolve initial assignment to a constant value, skipping\n");
		}
	}
	return false;
}

/*--------------------------------------------------------------------------
 * (function: connect_memory_and_alias)
 * 	This function looks at the memory instantiation points and checks
 * 		if there are any inputs that don't have a driver at this level.
 *  	If they don't then name needs to be aliased for higher levels to
 *  	understand.  If there exists a driver, then we connect the two.
 *
 * 	Assume that ports are written in the same order as the instantiation.
 *-------------------------------------------------------------------------*/
void connect_memory_and_alias(ast_node_t* hb_instance, char *instance_name_prefix, STRING_CACHE_LIST *local_string_cache_list)
{
	ast_node_t *hb_connect_list;
	long i;
	int j;
	long sc_spot_output;
	long sc_spot_input_new, sc_spot_input_old;

	/* Note: Hard Block port matching is checked in earlier node processing */
	hb_connect_list = hb_instance->children[1]->children[1];
	for (i = 0; i < hb_connect_list->num_children; i++)
	{
		int port_size;

		ast_node_t *hb_var_node = hb_connect_list->children[i]->children[0];
		ast_node_t *hb_instance_var_node = hb_connect_list->children[i]->children[1];
		char *ip_name = hb_var_node->types.identifier;



		/* We can ignore inputs since they are already resolved */
		enum PORTS port_dir = (!strcmp(ip_name, "out") || !strcmp(ip_name, "out1") || !strcmp(ip_name, "out2"))
				?OUT_PORT:IN_PORT;
		if ((port_dir == OUT_PORT) || (port_dir == INOUT_PORT))
		{
			char *name_of_hb_input;
			char *full_name;
			char *alias_name;

			/* this will crash because of an oassert. we keep it but we work around the problem here */
			if (hb_instance_var_node->type == RANGE_REF)
			{
				full_name = make_full_ref_name(instance_name_prefix, NULL, NULL, NULL, -1);
			}
			else
			{
				name_of_hb_input = get_name_of_pin_at_bit(hb_instance_var_node, -1, instance_name_prefix, local_string_cache_list);
				full_name = make_full_ref_name(instance_name_prefix, NULL, NULL, name_of_hb_input, -1);
				vtr::free(name_of_hb_input);
			}
			
			alias_name = make_full_ref_name(instance_name_prefix,
					hb_instance->children[0]->types.identifier,
					hb_instance->children[1]->children[0]->types.identifier,
					hb_connect_list->children[i]->children[0]->types.identifier, -1);

			/* Lookup port size in cache */
			port_size = get_memory_port_size(alias_name);
			vtr::free(alias_name);
			vtr::free(full_name);
			oassert(port_size != 0);

			for (j = 0; j < port_size; j++)
			{
				/* This is an output pin from the hard block. We need to
				 * alias this output pin with it's calling name here so that
				 * everyone can see it at this level.
				 *
				 * Make the new string for the alias name */
				if (port_size > 1)
				{
					name_of_hb_input = get_name_of_pin_at_bit(hb_instance_var_node, j, instance_name_prefix, local_string_cache_list);
					full_name = make_full_ref_name(instance_name_prefix, NULL, NULL, name_of_hb_input, -1);
					vtr::free(name_of_hb_input);

					alias_name = make_full_ref_name(instance_name_prefix,
							hb_instance->children[0]->types.identifier,
							hb_instance->children[1]->children[0]->types.identifier,
							hb_connect_list->children[i]->children[0]->types.identifier, j);
				}
				else
				{
					oassert(j == 0);
					/* this will crash because of an oassert. we keep it but we work around the problem here */
					if (hb_instance_var_node->type == RANGE_REF)
					{
						full_name = make_full_ref_name(instance_name_prefix, NULL, NULL, NULL, -1);
					}
					else
					{
						name_of_hb_input = get_name_of_pin_at_bit(hb_instance_var_node, -1, instance_name_prefix, local_string_cache_list);
						full_name = make_full_ref_name(instance_name_prefix, NULL, NULL, name_of_hb_input, j);
						vtr::free(name_of_hb_input);
					}

					alias_name = make_full_ref_name(instance_name_prefix,
							hb_instance->children[0]->types.identifier,
							hb_instance->children[1]->children[0]->types.identifier,
							hb_connect_list->children[i]->children[0]->types.identifier, -1);
				}
				
				

				/* Search for the old_input name */
				sc_spot_input_old = sc_lookup_string(input_nets_sc, alias_name);

				/* check if the instantiation pin exists */
				if ((sc_spot_output = sc_lookup_string(output_nets_sc, full_name)) == -1)
				{
					/* IF - no driver, then assume that it needs to be
					   aliased to move up as an input */
					if ((sc_spot_input_new = sc_lookup_string(input_nets_sc, full_name)) == -1)
					{
						/* if this input is not yet used in this module
						   then we'll add it */
						sc_spot_input_new = sc_add_string(input_nets_sc, full_name);
						/* copy the pin to the old spot */
						input_nets_sc->data[sc_spot_input_new] = input_nets_sc->data[sc_spot_input_old];
					}
					else
					{
						/* already exists so we'll join the nets */
						combine_nets((nnet_t*)input_nets_sc->data[sc_spot_input_old], (nnet_t*)input_nets_sc->data[sc_spot_input_new], verilog_netlist);
						input_nets_sc->data[sc_spot_input_old] = NULL;
					}
				}
				else
				{
					/* ELSE - we've found a matching net,
					   so add this pin to the net */
					nnet_t* net = (nnet_t*)output_nets_sc->data[sc_spot_output];
					nnet_t* in_net = (nnet_t*)input_nets_sc->data[sc_spot_input_old];

					/* if they haven't been combined already,
					   then join the inputs and output */
					in_net->name = net->name;
					combine_nets(net, in_net, verilog_netlist);
					net = NULL;

					/* since the driver net is deleted,
					   copy the spot of the in_net over */
					input_nets_sc->data[sc_spot_input_old] = (void*)in_net;
					output_nets_sc->data[sc_spot_output] = (void*)in_net;

					/* if this input is not yet used in this module
					   then we'll add it */
					sc_spot_input_new = sc_add_string(input_nets_sc, full_name);
					/* copy the pin to the old spot */
					input_nets_sc->data[sc_spot_input_new] = (void *)in_net;
				}

				vtr::free(full_name);
				vtr::free(alias_name);
			}
		}
	}

	return;
}

/*--------------------------------------------------------------------------
 * (function: connect_hard_block_and_alias)
 * 	This function looks at the hard block instantiation points and checks
 * 		if there are any inputs that don't have a driver at this level.
 *  	If they don't then name needs to be aliased for higher levels to
 *  	understand.  If there exists a driver, then we connect the two.
 *
 * 	Assume that ports are written in the same order as the instantiation.
 * 	Also, we will assume that the portwidths have to match
 *-------------------------------------------------------------------------*/
void connect_hard_block_and_alias(ast_node_t* hb_instance, char *instance_name_prefix, int outport_size, STRING_CACHE_LIST *local_string_cache_list)
{
	t_model *hb_model;
	ast_node_t *hb_connect_list;
	long i;
	int j;
	long sc_spot_output;
	long sc_spot_input_new, sc_spot_input_old;

	/* See if the hard block declared is supported by FPGA architecture */
	char *identifier = hb_instance->children[0]->types.identifier;
	hb_model = find_hard_block(identifier);
	if (!hb_model)
	{
		error_message(NETLIST_ERROR, hb_instance->line_number, hb_instance->file_number, "Found Hard Block \"%s\": Not supported by FPGA Architecture\n", identifier);
	}

	/* Note: Hard Block port matching is checked in earlier node processing */
	hb_connect_list = hb_instance->children[1]->children[1];
	for (i = 0; i < hb_connect_list->num_children; i++)
	{
		int port_size;
		int flag = 0;
		enum PORTS port_dir;
		ast_node_t *hb_var_node = hb_connect_list->children[i]->children[0];
		ast_node_t *hb_instance_var_node = hb_connect_list->children[i]->children[1];

		/* We can ignore inputs since they are already resolved */
		port_dir = hard_block_port_direction(hb_model, hb_var_node->types.identifier);
		if ((port_dir == OUT_PORT) || (port_dir == INOUT_PORT))
		{
			port_size = hard_block_port_size(hb_model, hb_var_node->types.identifier);
			oassert(port_size != 0);
			port_size = outport_size;

			if(strcmp(hb_model->name, "adder") == 0)
			{
				if(strcmp(hb_var_node->types.identifier, "cout") == 0 && flag == 0)
					port_size = 1;
				else if(strcmp(hb_var_node->types.identifier, "sumout") == 0 && flag == 0)
					port_size = port_size - 1;
			}

			for (j = 0; j < port_size; j++)
			{
				/* This is an output pin from the hard block. We need to
				 * alias this output pin with it's calling name here so that
				 * everyone can see it at this level
				 */
				char *name_of_hb_input;
				char *full_name;
				char *alias_name;

				/* make the new string for the alias name */
				if (port_size > 1)
				{
					name_of_hb_input = get_name_of_pin_at_bit(hb_instance_var_node, j, instance_name_prefix, local_string_cache_list);
					full_name = make_full_ref_name(instance_name_prefix, NULL, NULL, name_of_hb_input, -1);
					vtr::free(name_of_hb_input);

					alias_name = make_full_ref_name(instance_name_prefix,
							hb_instance->children[0]->types.identifier,
							hb_instance->children[1]->children[0]->types.identifier,
							hb_connect_list->children[i]->children[0]->types.identifier, j);
				}
				else
				{
					oassert(j == 0);
					/* this will crash because of an oassert. we keep it but we work around the problem here */
					if (hb_instance_var_node->type == RANGE_REF)
					{
						full_name = make_full_ref_name(instance_name_prefix, NULL, NULL, NULL, -1);
					}
					else
					{
						name_of_hb_input = get_name_of_pin_at_bit(hb_instance_var_node, -1, instance_name_prefix, local_string_cache_list);
						full_name = make_full_ref_name(instance_name_prefix, NULL, NULL, name_of_hb_input, -1);
						vtr::free(name_of_hb_input);
					}

					alias_name = make_full_ref_name(instance_name_prefix,
							hb_instance->children[0]->types.identifier,
							hb_instance->children[1]->children[0]->types.identifier,
							hb_connect_list->children[i]->children[0]->types.identifier, -1);
				}

				/* Search for the old_input name */
				sc_spot_input_old = sc_lookup_string(input_nets_sc, alias_name);

				/* check if the instantiation pin exists */
				if ((sc_spot_output = sc_lookup_string(output_nets_sc, full_name)) == -1)
				{
					/* IF - no driver, then assume that it needs to be
					   aliased to move up as an input */
					if ((sc_spot_input_new = sc_lookup_string(input_nets_sc, full_name)) == -1)
					{
						/* if this input is not yet used in this module
						   then we'll add it */
						sc_spot_input_new = sc_add_string(input_nets_sc, full_name);
						/* copy the pin to the old spot */
						input_nets_sc->data[sc_spot_input_new] = input_nets_sc->data[sc_spot_input_old];
					}
					else
					{
						/* already exists so we'll join the nets */
						combine_nets((nnet_t*)input_nets_sc->data[sc_spot_input_old], (nnet_t*)input_nets_sc->data[sc_spot_input_new], verilog_netlist);
						input_nets_sc->data[sc_spot_input_old] = NULL;
					}
				}
				else
				{
					/* ELSE - we've found a matching net,
					   so add this pin to the net */
					nnet_t* net = (nnet_t*)output_nets_sc->data[sc_spot_output];
					nnet_t* in_net = (nnet_t*)input_nets_sc->data[sc_spot_input_old];


					/* if they haven't been combined already,
						then join the inputs and output */
					if(in_net != NULL)
					{
						in_net->name = net->name;
						combine_nets(net, in_net, verilog_netlist);
						net = NULL;


						/* since the driver net is deleted,
							copy the spot of the in_net over */
						input_nets_sc->data[sc_spot_input_old] = (void*)in_net;
						output_nets_sc->data[sc_spot_output] = (void*)in_net;

						/* if this input is not yet used in this module
							then we'll add it */
						sc_spot_input_new = sc_add_string(input_nets_sc, full_name);
						/* copy the pin to the old spot */
						input_nets_sc->data[sc_spot_input_new] = (void *)in_net;
					}
				}

				vtr::free(full_name);
				vtr::free(alias_name);
			}
		}
	}

	return;
}

/*--------------------------------------------------------------------------
 * (function: connect_module_instantiation_and_alias)
 * 	This function looks at module instantiation points and does one of two things:
 * 		On the first pass this function looks at an instantiation (which has already
 * 		been processed) and checks if there are drivers in there that need to be seen
 * 		as we process the instantiating module.
 *
 * 		On the second pass this function looks at an instantiation and checks if
 * 		there are any inputs that don't have a driver at this level.  If they don't then
 * 		name needs to be aliased for higher levels to understand.  If there exists a
 * 		driver, then we connect the two.
 *
 * 	Assume that ports are written in the same order as the instantiation.  Also,
 * 	we will assume that the portwidths have to match
 *-------------------------------------------------------------------------*/
void connect_module_instantiation_and_alias(short PASS, ast_node_t* module_instance, char *instance_name_prefix, STRING_CACHE_LIST *local_string_cache_list)
{
	long i;
	int j;
	ast_node_t *module_node;
	ast_node_t *module_list;
	ast_node_t *module_instance_list = module_instance->children[1]->children[1]; // MODULE_INSTANCE->MODULE_INSTANCE_NAME(child[1])->MODULE_CONNECT_LIST(child[1])
	long sc_spot;
	long sc_spot_output;
	long sc_spot_input_old;
	long sc_spot_input_new;

	char *module_instance_name = module_instance->children[0]->types.identifier;

	/* lookup the node of the module associated with this instantiated module */
	if ((sc_spot = sc_lookup_string(module_names_to_idx, module_instance_name)) == -1)
	{
		error_message(NETLIST_ERROR, module_instance->line_number, module_instance->file_number,
				"Can't find module %s\n", module_instance_name);
	}

	module_node = (ast_node_t*)module_names_to_idx->data[sc_spot];
	module_list = module_node->children[1]; // MODULE->VAR_DECLARE_LIST(child[1])

	if (module_list->num_children != module_instance_list->num_children)
	{
		error_message(NETLIST_ERROR, module_instance->line_number, module_instance->file_number,
				"Module instantiation (%s) and definition don't match in terms of ports\n",
				module_instance->children[0]->types.identifier);
	}

	for (i = 0; i < module_list->num_children; i++)
	{
		int port_size = 0;
		// VAR_DECLARE_LIST(child[i])->VAR_DECLARE_PORT(child[0])->VAR_DECLARE_input-or-output(child[0])
		ast_node_t *module_var_node = module_list->children[i];
		// MODULE_CONNECT_LIST(child[i])->MODULE_CONNECT(child[1]) // child[0] is for aliasing
		ast_node_t *module_instance_var_node = module_instance_list->children[i]->children[1];

		if (
			   // skip inputs on pass 1
			   ((PASS == INSTANTIATE_DRIVERS) && (module_list->children[i]->types.variable.is_output))
			   // skip outputs on pass 2
			|| ((PASS == ALIAS_INPUTS) && (module_list->children[i]->types.variable.is_input))
		)
		{

			/* calculate the port details */
			if (module_var_node->children[1] == NULL)
			{
				port_size = 1;
			}
			else if (module_var_node->children[3] == NULL)
			{
				ast_node_t *node1  = module_var_node->children[1];
				ast_node_t *node2  = module_var_node->children[2];

				oassert(node2->type == NUMBERS && node1->type == NUMBERS);
				/* assume all arrays declared [largest:smallest] */
				oassert(node2->types.vnumber->get_value() <= node1->types.vnumber->get_value());
				port_size = node1->types.vnumber->get_value() - node2->types.vnumber->get_value() + 1;
			}
			else if (module_var_node->children[5] == NULL)
			{
				ast_node_t *node1  = module_var_node->children[1];
				ast_node_t *node2  = module_var_node->children[2];
				ast_node_t *node3  = module_var_node->children[3];
				ast_node_t *node4  = module_var_node->children[4];

				oassert(node2->type == NUMBERS && node1->type == NUMBERS && node3->type == NUMBERS && node4->type == NUMBERS);
				/* assume all arrays declared [largest:smallest] */
				oassert(node2->types.vnumber->get_value() <= node1->types.vnumber->get_value());
				oassert(node4->types.vnumber->get_value() <= node3->types.vnumber->get_value());
				port_size = node1->types.vnumber->get_value() * node3->types.vnumber->get_value() - 1;
			}

			//---------------------------------------------------------------------------
			else if (module_var_node->children[5] != NULL)
			{
				/* Implicit memory */
				error_message(NETLIST_ERROR, module_var_node->children[5]->line_number, module_var_node->children[5]->file_number, "%s\n", "Unhandled implicit memory in connect_module_instantiation_and_alias");
			}
			for (j = 0; j < port_size; j++)
			{

				if (module_var_node->types.variable.is_input)
				{
					/* IF - this spot in the module list is an input, then we need to find it in the
					* string cache (as its old name), check if the new_name (the instantiation name)
					* is already a driver at this level.  IF it is a driver then we can hook the two up.
					* IF it's not we need to alias the pin name as it is used here since it
					* must be driven at a higher level of hierarchy in the tree of modules */
					char *name_of_module_instance_of_input;
					char *full_name;
					char *alias_name;

					if (port_size > 1)
					{
						/* Get the name of the module instantiation pin */
						name_of_module_instance_of_input = get_name_of_pin_at_bit(module_instance_var_node, j, instance_name_prefix, local_string_cache_list);
						full_name = make_full_ref_name(instance_name_prefix, NULL, NULL, name_of_module_instance_of_input, -1);
						vtr::free(name_of_module_instance_of_input);

						/* make the new string for the alias name - has to be a identifier in the instantiated modules old names */
						name_of_module_instance_of_input = get_name_of_var_declare_at_bit(module_var_node, j);
						alias_name = make_full_ref_name(instance_name_prefix,
								module_instance->children[0]->types.identifier,
								module_instance->children[1]->children[0]->types.identifier,
								name_of_module_instance_of_input, -1);

						vtr::free(name_of_module_instance_of_input);
					}
					else
					{
						oassert(j == 0);

						/* Get the name of the module instantiation pin */
						name_of_module_instance_of_input = get_name_of_pin_at_bit(module_instance_var_node, -1, instance_name_prefix, local_string_cache_list);
						full_name = make_full_ref_name(instance_name_prefix, NULL, NULL, name_of_module_instance_of_input, -1);
						vtr::free(name_of_module_instance_of_input);

						name_of_module_instance_of_input = get_name_of_var_declare_at_bit(module_var_node, 0);
						alias_name = make_full_ref_name(instance_name_prefix,
								module_instance->children[0]->types.identifier,
								module_instance->children[1]->children[0]->types.identifier,
								name_of_module_instance_of_input, -1);

						vtr::free(name_of_module_instance_of_input);
					}




					/* search for the old_input name */
					if ((sc_spot_input_old = sc_lookup_string(input_nets_sc, alias_name)) == -1)
					{
						/* doesn it have to exist since might only be used in module */
						error_message(NETLIST_ERROR, module_instance->line_number, module_instance->file_number,
								"This module port %s is unused in module %s", alias_name, module_node->children[0]->types.identifier);
					}

					/* CMM - Check if this pin should be driven by the top level VCC or GND drivers	*/
					if (strstr(full_name, ONE_VCC_CNS))
					{
						join_nets(verilog_netlist->one_net, (nnet_t*)input_nets_sc->data[sc_spot_input_old]);
						free_nnet((nnet_t*)input_nets_sc->data[sc_spot_input_old]);
						input_nets_sc->data[sc_spot_input_old] = (void*)verilog_netlist->one_net;
					}
					else if (strstr(full_name, ZERO_GND_ZERO))
					{
						join_nets(verilog_netlist->zero_net, (nnet_t*)input_nets_sc->data[sc_spot_input_old]);
						free_nnet((nnet_t*)input_nets_sc->data[sc_spot_input_old]);
						input_nets_sc->data[sc_spot_input_old] = (void*)verilog_netlist->zero_net;
					}
					/* check if the instantiation pin exists. */
					else if ((sc_spot_output = sc_lookup_string(output_nets_sc, full_name)) == -1)
					{
						/* IF - no driver, then assume that it needs to be aliased to move up as an input */
						if ((sc_spot_input_new = sc_lookup_string(input_nets_sc, full_name)) == -1)
						{
							/* if this input is not yet used in this module then we'll add it */
							sc_spot_input_new = sc_add_string(input_nets_sc, full_name);

							/* copy the pin to the old spot */
							input_nets_sc->data[sc_spot_input_new] = input_nets_sc->data[sc_spot_input_old];
						}
						else
						{
							/* already exists so we'll join the nets */
							combine_nets((nnet_t*)input_nets_sc->data[sc_spot_input_old], (nnet_t*)input_nets_sc->data[sc_spot_input_new], verilog_netlist);
							input_nets_sc->data[sc_spot_input_old] = NULL;
						}
					}
					else
					{
						/* ELSE - we've found a matching net, so add this pin to the net */
						nnet_t* net = (nnet_t*)output_nets_sc->data[sc_spot_output];
						nnet_t* in_net = (nnet_t*)input_nets_sc->data[sc_spot_input_old];

						if ((net != in_net) && (net->combined == true))
						{
							/* if they haven't been combined already, then join the inputs and output */
							join_nets(net, in_net);
							in_net = free_nnet(in_net);
							/* since the driver net is deleted, copy the spot of the in_net over */
							input_nets_sc->data[sc_spot_input_old] = (void*)net;
						}
						else if ((net != in_net) && (net->combined == false))
						{
							/* if they haven't been combined already, then join the inputs and output */
							combine_nets(net, in_net, verilog_netlist);
							net = NULL;
							/* since the driver net is deleted, copy the spot of the in_net over */
							output_nets_sc->data[sc_spot_output] = (void*)in_net;
						}
					}

					/* IF the designer uses port names then make sure they line up */
					if (module_instance_list->children[i]->children[0] != NULL)
					{
						if (strcmp(module_instance_list->children[i]->children[0]->types.identifier,
								module_var_node->children[0]->types.identifier) != 0
						)
						{
							error_message(NETLIST_ERROR, module_var_node->line_number, module_var_node->file_number,
									"This module entry does not match up correctly (%s != %s).  Odin expects the order of ports to be the same\n",
									module_instance_list->children[i]->children[0]->types.identifier,
									module_var_node->children[0]->types.identifier
							);
						}
					}

					vtr::free(full_name);
					vtr::free(alias_name);
				}
				else if (module_var_node->types.variable.is_output)
				{
					/* ELSE IF - this is an output pin from the module.  We need to alias this output
					* pin with it's calling name here so that everyone can see it at this level */
					char *name_of_module_instance_of_input;
					char *full_name;
					char *alias_name;

					/* make the new string for the alias name - has to be a identifier in the
					* instantiated modules old names */
					if (port_size > 1)
					{
						/* Get the name of the module instantiation pin */
						name_of_module_instance_of_input = get_name_of_pin_at_bit(module_instance_var_node, j, instance_name_prefix, local_string_cache_list);
						full_name = make_full_ref_name(instance_name_prefix, NULL, NULL, name_of_module_instance_of_input, -1);
						vtr::free(name_of_module_instance_of_input);

						name_of_module_instance_of_input = get_name_of_var_declare_at_bit(module_var_node, j);
						alias_name = make_full_ref_name(instance_name_prefix,
								module_instance->children[0]->types.identifier,
								module_instance->children[1]->children[0]->types.identifier, name_of_module_instance_of_input, -1);
						vtr::free(name_of_module_instance_of_input);
					}
					else
					{
						oassert(j == 0);
						/* Get the name of the module instantiation pin */
						name_of_module_instance_of_input = get_name_of_pin_at_bit(module_instance_var_node, -1, instance_name_prefix, local_string_cache_list);
						full_name = make_full_ref_name(instance_name_prefix, NULL, NULL, name_of_module_instance_of_input, -1);
						vtr::free(name_of_module_instance_of_input);

						name_of_module_instance_of_input = get_name_of_var_declare_at_bit(module_var_node, 0);
						alias_name = make_full_ref_name(instance_name_prefix,
								module_instance->children[0]->types.identifier,
								module_instance->children[1]->children[0]->types.identifier, name_of_module_instance_of_input, -1);
						vtr::free(name_of_module_instance_of_input);
					}


					/* check if the instantiation pin exists. */
					if ((sc_spot_output = sc_lookup_string(output_nets_sc, alias_name)) == -1)
					{
						error_message(NETLIST_ERROR, module_var_node->line_number, module_var_node->file_number,
								"This output (%s) must exist...must be an error\n", alias_name);
					}





					/* can already be there */
					sc_spot_input_new = sc_add_string(output_nets_sc, full_name);

					/* Copy over the initial value data from the net alias to the corresponding
					flip-flop node if one exists. This is necessary if an initial value is
					assigned on a higher-level module since the flip-flop node will have
					already been instantiated without any initial value. */
					nnet_t *output_net = (nnet_t*)output_nets_sc->data[sc_spot_output];
					nnet_t *input_new_net = (nnet_t*)output_nets_sc->data[sc_spot_input_new];
					if(output_net->driver_pin && output_net->driver_pin->node){
						if(output_net->driver_pin->node->type == FF_NODE && input_new_net && input_new_net->has_initial_value){
							output_net->driver_pin->node->has_initial_value = input_new_net->has_initial_value;
							output_net->driver_pin->node->initial_value = input_new_net->initial_value;
						}
					}

					/* clean up input_new_net */
					if (!(input_new_net) || !(input_new_net->driver_pin))
						input_new_net = free_nnet(input_new_net);

					/* add this alias for the net */
					output_nets_sc->data[sc_spot_input_new] = output_nets_sc->data[sc_spot_output];

					/* IF the designer users port names then make sure they line up */
					if (module_instance_list->children[i]->children[0] != NULL)
					{
						if (strcmp(module_instance_list->children[i]->children[0]->types.identifier, module_var_node->children[0]->types.identifier) != 0)
						{
							error_message(NETLIST_ERROR, module_var_node->line_number, module_var_node->file_number,
									"This module entry does not match up correctly (%s != %s).  Odin expects the order of ports to be the same\n",
									module_instance_list->children[i]->children[0]->types.identifier,
									module_var_node->children[0]->types.identifier
							);
						}
					}

					vtr::free(full_name);
					vtr::free(alias_name);
				}
			}
		}
	}
}

signal_list_t *connect_function_instantiation_and_alias(short PASS, ast_node_t* module_instance, char *instance_name_prefix, STRING_CACHE_LIST *local_string_cache_list)
{
    signal_list_t *return_list = init_signal_list();

	long i;
	int j;
	//signal_list_t *aux_node = NULL;
	ast_node_t *module_node;
	ast_node_t *module_list;
	ast_node_t *module_instance_list = module_instance->children[1]->children[1]; // MODULE_INSTANCE->MODULE_INSTANCE_NAME(child[1])->MODULE_CONNECT_LIST(child[1])
	long sc_spot;
	long sc_spot_output;
	long sc_spot_input_old;
	long sc_spot_input_new;

	char *module_instance_name = module_instance->children[0]->types.identifier;

	/* lookup the node of the module associated with this instantiated module */
	if ((sc_spot = sc_lookup_string(module_names_to_idx, module_instance_name)) == -1)
	{
		error_message(NETLIST_ERROR, module_instance->line_number, module_instance->file_number,
				"Can't find module %s\n", module_instance_name);
	}

    if (module_instance_name != module_instance->children[0]->types.identifier)
		vtr::free(module_instance_name);

	module_node = (ast_node_t*)module_names_to_idx->data[sc_spot];
	module_list = module_node->children[1]; // MODULE->VAR_DECLARE_LIST(child[1])

    if (module_list->num_children != module_instance_list->num_children)
	{
		error_message(NETLIST_ERROR, module_instance->line_number, module_instance->file_number,
				"Module instantiation (%s) and definition don't match in terms of ports\n",
				module_instance->children[0]->types.identifier);
	}

	for (i = 0; i < module_list->num_children; i++)
	{

		int port_size = 0;
		// VAR_DECLARE_LIST(child[i])->VAR_DECLARE_PORT(child[0])->VAR_DECLARE_input-or-output(child[0])
		ast_node_t *module_var_node = module_list->children[i];
    	ast_node_t *module_instance_var_node = NULL;

        if(i > 0) module_instance_var_node = module_instance_list->children[i]->children[1];

		if (
			   // skip inputs on pass 1
			   ((PASS == INSTANTIATE_DRIVERS) && (module_var_node->types.variable.is_input))
			   // skip outputs on pass 2
			|| ((PASS == ALIAS_INPUTS) && (module_var_node->types.variable.is_output))
		)
		{
			continue;
		}

		/* IF the designer users port names then make sure they line up */
		// TODO: This code may need to be moved down the line
		if (i > 0 && module_instance_list->children[i]->children[0] != NULL)
		{
			if (strcmp(module_instance_list->children[i]->children[0]->types.identifier, module_var_node->children[0]->types.identifier) != 0)
			{
				// TODO: This error message may not be correct. If assigning by name, the order should not matter
				error_message(NETLIST_ERROR, module_var_node->line_number, module_var_node->file_number,
						"This module entry does not match up correctly (%s != %s).  Odin expects the order of ports to be the same\n",
						module_instance_list->children[i]->children[0]->types.identifier,
						module_var_node->children[0]->types.identifier
				);
			}
		}

		/* calculate the port details */
		if (module_var_node->children[1] == NULL)
		{
			port_size = 1;
		}
		else if (module_var_node->children[3] == NULL)
		{
			char *module_name = make_full_ref_name(instance_name_prefix,
				// module_name
				module_instance->children[0]->types.identifier,
				// instance name
				module_instance->children[1]->children[0]->types.identifier,
				NULL, -1);

			ast_node_t *node1  = module_var_node->children[1];
			ast_node_t *node2  = module_var_node->children[2];

			vtr::free(module_name);
			oassert(node2->type == NUMBERS && node1->type == NUMBERS);
			/* assume all arrays declared [largest:smallest] */
			oassert(node2->types.vnumber->get_value() <= node1->types.vnumber->get_value());
			port_size = node1->types.vnumber->get_value() - node2->types.vnumber->get_value() + 1;		
		}
		else if (module_var_node->children[5] == NULL)
		{
			char *module_name = make_full_ref_name(instance_name_prefix,
				// module_name
				module_instance->children[0]->types.identifier,
				// instance name
				module_instance->children[1]->children[0]->types.identifier,
				NULL, -1);

			ast_node_t *node1  = module_var_node->children[1];
			ast_node_t *node2  = module_var_node->children[2];
			ast_node_t *node3  = module_var_node->children[3];
			ast_node_t *node4  = module_var_node->children[4];

			free(module_name);
			oassert(node2->type == NUMBERS && node1->type == NUMBERS && node3->type == NUMBERS && node4->type == NUMBERS);
			/* assume all arrays declared [largest:smallest] */
			oassert(node2->types.vnumber->get_value() <= node1->types.vnumber->get_value());
			oassert(node4->types.vnumber->get_value() <= node3->types.vnumber->get_value());
			port_size = node1->types.vnumber->get_value() * node3->types.vnumber->get_value() - 1;
		}

		//-----------------------------------------------------------------------------------
		else if (module_var_node->children[5] != NULL)
		{
			/* Implicit memory */
			error_message(NETLIST_ERROR, module_var_node->children[5]->line_number, module_var_node->children[5]->file_number, "%s\n", "Unhandled implicit memory in connect_module_instantiation_and_alias");
		}
		for (j = 0; j < port_size; j++)
		{
			if (i > 0 && module_var_node->types.variable.is_input)
			{
				/* IF - this spot in the module list is an input, then we need to find it in the
				 * string cache (as its old name), check if the new_name (the instantiation name)
 				 * is already a driver at this level.  IF it is a driver then we can hook the two up.
 				 * IF it's not we need to alias the pin name as it is used here since it
 				 * must be driven at a higher level of hierarchy in the tree of modules */
				char *name_of_module_instance_of_input;
				char *full_name;
				char *alias_name;

				if (port_size > 1)
				{
					/* Get the name of the module instantiation pin */
					name_of_module_instance_of_input = get_name_of_pin_at_bit(module_instance_var_node, j, instance_name_prefix, local_string_cache_list);
					full_name = make_full_ref_name(instance_name_prefix, NULL, NULL, name_of_module_instance_of_input, -1);
					vtr::free(name_of_module_instance_of_input);

					/* make the new string for the alias name - has to be a identifier in the instantiated modules old names */
					name_of_module_instance_of_input = get_name_of_var_declare_at_bit(module_var_node, j);
					alias_name = make_full_ref_name(instance_name_prefix,
							module_instance->children[0]->types.identifier,
							module_instance->children[1]->children[0]->types.identifier,
							name_of_module_instance_of_input, -1);

					vtr::free(name_of_module_instance_of_input);
				}
				else
				{
					oassert(j == 0);

					/* Get the name of the module instantiation pin */
					name_of_module_instance_of_input = get_name_of_pin_at_bit(module_instance_var_node, -1, instance_name_prefix, local_string_cache_list);


					full_name = make_full_ref_name(instance_name_prefix, NULL, NULL, name_of_module_instance_of_input, -1);
					vtr::free(name_of_module_instance_of_input);

					name_of_module_instance_of_input = get_name_of_var_declare_at_bit(module_var_node, 0);
					alias_name = make_full_ref_name(instance_name_prefix,
							module_instance->children[0]->types.identifier,
							module_instance->children[1]->children[0]->types.identifier,
							name_of_module_instance_of_input, -1);

					vtr::free(name_of_module_instance_of_input);
				}

				/* search for the old_input name */
				if ((sc_spot_input_old = sc_lookup_string(input_nets_sc, alias_name)) == -1)
                {
					/* doesn it have to exist since might only be used in module */
					/*error_message(NETLIST_ERROR, module_instance->line_number, module_instance->file_number,
							"This module port %s is unused in module %s", alias_name, module_node->children[0]->types.identifier);*/
                    if(port_size > 1)
                        warning_message(NETLIST_ERROR, -1, -1, "This module port %s[%d] is unused in module %s\n", module_instance_var_node->types.identifier, j, module_node->children[0]->types.identifier);
                    else warning_message(NETLIST_ERROR, -1, -1, "This module port %s is unused in module %s\n", module_instance_var_node->types.identifier, module_node->children[0]->types.identifier);

				}
                else{

				    /* CMM - Check if this pin should be driven by the top level VCC or GND drivers	*/
				    if (strstr(full_name, ONE_VCC_CNS))
				    {
					    join_nets(verilog_netlist->one_net, (nnet_t*)input_nets_sc->data[sc_spot_input_old]);
						free_nnet((nnet_t*)input_nets_sc->data[sc_spot_input_old]);
					    input_nets_sc->data[sc_spot_input_old] = (void*)verilog_netlist->one_net;
				    }
				    else if (strstr(full_name, ZERO_GND_ZERO))
				    {
					    join_nets(verilog_netlist->zero_net, (nnet_t*)input_nets_sc->data[sc_spot_input_old]);
						free_nnet((nnet_t*)input_nets_sc->data[sc_spot_input_old]);
					    input_nets_sc->data[sc_spot_input_old] = (void*)verilog_netlist->zero_net;
				    }
				    /* check if the instantiation pin exists. */
				    else if ((sc_spot_output = sc_lookup_string(output_nets_sc, full_name)) == -1)
				    {
					    /* IF - no driver, then assume that it needs to be aliased to move up as an input */
					    if ((sc_spot_input_new = sc_lookup_string(input_nets_sc, full_name)) == -1)
					    {
						    /* if this input is not yet used in this module then we'll add it */
							sc_spot_input_new = sc_add_string(input_nets_sc, full_name);

						    /* copy the pin to the old spot */
						    input_nets_sc->data[sc_spot_input_new] = input_nets_sc->data[sc_spot_input_old];
					    }
					    else
					    {
						    /* already exists so we'll join the nets */
						    combine_nets((nnet_t*)input_nets_sc->data[sc_spot_input_old], (nnet_t*)input_nets_sc->data[sc_spot_input_new], verilog_netlist);
					   		input_nets_sc->data[sc_spot_input_old] = NULL;
					    }
				    }
				    else
				    {
					    /* ELSE - we've found a matching net, so add this pin to the net */
					    nnet_t* net = (nnet_t*)output_nets_sc->data[sc_spot_output];
					    nnet_t* in_net = (nnet_t*)input_nets_sc->data[sc_spot_input_old];

					    if ((net != in_net) && (net->combined == true))
					    {
						    /* if they haven't been combined already, then join the inputs and output */
						    join_nets(net, in_net);
							in_net = free_nnet(in_net);
						    /* since the driver net is deleted, copy the spot of the in_net over */
						    input_nets_sc->data[sc_spot_input_old] = (void*)net;
					    }
					    else if ((net != in_net) && (net->combined == false))
					    {
						    /* if they haven't been combined already, then join the inputs and output */
						    combine_nets(net, in_net, verilog_netlist);
							net = NULL;
						    /* since the driver net is deleted, copy the spot of the in_net over */
						    output_nets_sc->data[sc_spot_output] = (void*)in_net;
					    }
				    }
                }

				vtr::free(full_name);
				vtr::free(alias_name);
			}
			else if (i == 0 && module_var_node->types.variable.is_output)
			{
				/* ELSE IF - this is an output pin from the module.  We need to alias this output
				 * pin with it's calling name here so that everyone can see it at this level */
				char *name_of_module_instance_of_input;
				char *full_name;
				char *alias_name;

				/* make the new string for the alias name - has to be a identifier in the
				 * instantiated modules old names */
				if (port_size > 1)
				{
					/* Get the name of the module instantiation pin */

                	//name_of_module_instance_of_input = get_name_of_pin_at_bit(module_instance_var_node, j, instance_name_prefix);

					full_name = make_full_ref_name(instance_name_prefix, NULL, NULL, NULL, -1);

					//vtr::free(name_of_module_instance_of_input);


					name_of_module_instance_of_input = get_name_of_var_declare_at_bit(module_var_node, j);

					alias_name = make_full_ref_name(instance_name_prefix,
							module_instance->children[0]->types.identifier,
							module_instance->children[1]->children[0]->types.identifier, name_of_module_instance_of_input, -1);

					vtr::free(name_of_module_instance_of_input);

				}
				else
				{

					//oassert(j == 0);
                  	/* Get the name of the module instantiation pin */

					//name_of_module_instance_of_input = get_name_of_pin_at_bit(module_instance_var_node, -1, instance_name_prefix);

					full_name = make_full_ref_name(instance_name_prefix, NULL, NULL, NULL, -1);

					//vtr::free(name_of_module_instance_of_input);

					name_of_module_instance_of_input = get_name_of_var_declare_at_bit(module_var_node, 0);

					alias_name = make_full_ref_name(instance_name_prefix,
							module_instance->children[0]->types.identifier,
							module_instance->children[1]->children[0]->types.identifier, name_of_module_instance_of_input, -1);

					vtr::free(name_of_module_instance_of_input);
				}

				/* check if the instantiation pin exists. */
				if ((sc_spot_output = sc_lookup_string(output_nets_sc, alias_name)) == -1)
				{
					error_message(NETLIST_ERROR, module_var_node->line_number, module_var_node->file_number,
							"This output (%s) must exist...must be an error\n", alias_name);
				}

				/* can already be there */
				sc_spot_input_new = sc_add_string(output_nets_sc, full_name);


				/* Copy over the initial value data from the net alias to the corresponding
				   flip-flop node if one exists. This is necessary if an initial value is
				   assigned on a higher-level module since the flip-flop node will have
				   already been instantiated without any initial value. */

                npin_t *new_pin2;
				nnet_t *output_net = (nnet_t*)output_nets_sc->data[sc_spot_output];
                new_pin2 = allocate_npin();
                add_fanout_pin_to_net(output_net, new_pin2);
                add_pin_to_signal_list(return_list, new_pin2);
				nnet_t *input_new_net = (nnet_t*)output_nets_sc->data[sc_spot_input_new];

				if(output_net->driver_pin && output_net->driver_pin->node){
					if(output_net->driver_pin->node->type == FF_NODE && input_new_net->has_initial_value){
						output_net->driver_pin->node->has_initial_value = input_new_net->has_initial_value;
						output_net->driver_pin->node->initial_value = input_new_net->initial_value;
					}
				}
				
				/* clean up input_new_net */
				if (!(input_new_net) || !(input_new_net->driver_pin))
					input_new_net = free_nnet(input_new_net);

				/* add this alias for the net */
				output_nets_sc->data[sc_spot_input_new] = output_nets_sc->data[sc_spot_output];

		        /* make the inplicit output list and hook up the outputs */
				vtr::free(full_name);
				vtr::free(alias_name);
			}
		}
	}

	return return_list;
}




/*---------------------------------------------------------------------------------------------
 * (function: create_pins)
 * 	Create pin creates the pins representing this naming isntance, adds them to the input
 * 	nets list (if not already there), checks if a driver already exists (and hooks input
 * 	to output if needed), and adds the pin to the list.
 * 	Note: only for input paths...
 *-------------------------------------------------------------------------------------------*/
signal_list_t *create_pins(ast_node_t* var_declare, char *name, char *instance_name_prefix, STRING_CACHE_LIST *local_string_cache_list)
{
	int i;
	signal_list_t *return_sig_list = init_signal_list();
	long sc_spot;
	long sc_spot_output;
	npin_t *new_pin;
	nnet_t *new_in_net;
	char_list_t *pin_lists = NULL;

	oassert((!name || !var_declare) 
		&& "Invalid state or internal error");
	if (name == NULL)
	{
		/* get all the pins */
		pin_lists = get_name_of_pins_with_prefix(var_declare, instance_name_prefix, local_string_cache_list);
	}
	else if (var_declare == NULL)
	{
		/* if you have the name and just want a pin then use this method */
		pin_lists = (char_list_t*)vtr::malloc(sizeof(char_list_t)*1);
		pin_lists->strings = (char**)vtr::malloc(sizeof(char*));
		pin_lists->strings[0] = name;
		pin_lists->num_strings = 1;
	}

	for (i = 0; pin_lists && i < pin_lists->num_strings; i++)
	{
		new_pin = allocate_npin();
		new_pin->name = pin_lists->strings[i];

		/* check if the instantiation pin exists. */
		if (strstr(pin_lists->strings[i], ONE_VCC_CNS))
		{
			add_fanout_pin_to_net(verilog_netlist->one_net, new_pin);
			sc_spot = sc_add_string(input_nets_sc, pin_lists->strings[i]);
			input_nets_sc->data[sc_spot] = (void*)verilog_netlist->one_net;
		}
		else if (strstr(pin_lists->strings[i], ZERO_GND_ZERO))
		{
			add_fanout_pin_to_net(verilog_netlist->zero_net, new_pin);
			sc_spot = sc_add_string(input_nets_sc, pin_lists->strings[i]);
			input_nets_sc->data[sc_spot] = (void*)verilog_netlist->zero_net;
		}
		else
		{
			/* search for the input name  if already exists...needs to be added to
			 * string cache in case it's an input pin */
			if ((sc_spot = sc_lookup_string(input_nets_sc, pin_lists->strings[i])) == -1)
			{
				new_in_net = allocate_nnet();

				sc_spot = sc_add_string(input_nets_sc, pin_lists->strings[i]);
				input_nets_sc->data[sc_spot] = (void*)new_in_net;
			}

			/* store the pin in this net */
			add_fanout_pin_to_net((nnet_t*)input_nets_sc->data[sc_spot], new_pin);

			if ((sc_spot_output = sc_lookup_string(output_nets_sc, pin_lists->strings[i])) != -1)
			{
				/* ELSE - we've found a matching net, so add this pin to the net */
				nnet_t* net = (nnet_t*)output_nets_sc->data[sc_spot_output];

				if ((net != (nnet_t*)input_nets_sc->data[sc_spot]) && net->combined )
				{
					/* IF - the input and output nets don't match, then they need to be joined */
					join_nets(net, (nnet_t*)input_nets_sc->data[sc_spot]);
					free_nnet((nnet_t*)input_nets_sc->data[sc_spot]);
					/* since the driver net is deleted, copy the spot of the in_net over */
					input_nets_sc->data[sc_spot] = (void*)net;
				}
				else if ((net != (nnet_t*)input_nets_sc->data[sc_spot]) && !net->combined)
				{
					/* IF - the input and output nets don't match, then they need to be joined */

					combine_nets(net, (nnet_t*)input_nets_sc->data[sc_spot], verilog_netlist);
					net = NULL;
					/* since the driver net is deleted, copy the spot of the in_net over */
					output_nets_sc->data[sc_spot_output] = (void*)input_nets_sc->data[sc_spot];
				}
			}
		}

		/* add the pin now stored in the string chache to the returned signal list */
		add_pin_to_signal_list(return_sig_list, new_pin);
	}

    if (pin_lists != NULL) {
        vtr::free(pin_lists->strings);
        vtr::free(pin_lists);
    }
	return return_sig_list;
}

/*---------------------------------------------------------------------------------------------
 * (function: create_output_pin)
 * 	Create OUTPUT pin creates a pin representing this naming isntance, adds it to the input
 * 	nets list (if not already there) and adds the pin to the list.
 * 	Note: only for output drivers...
 *-------------------------------------------------------------------------------------------*/
signal_list_t *create_output_pin(ast_node_t* var_declare, char *instance_name_prefix, STRING_CACHE_LIST *local_string_cache_list)
{
	char *name_of_pin;
	char *full_name;
	signal_list_t *return_sig_list = init_signal_list();
	npin_t *new_pin;

	/* get the name of the pin */
	name_of_pin = get_name_of_pin_at_bit(var_declare, -1, instance_name_prefix, local_string_cache_list);
	full_name = make_full_ref_name(instance_name_prefix, NULL, NULL, name_of_pin, -1);
	vtr::free(name_of_pin);

	new_pin = allocate_npin();
	new_pin->name = full_name;

	add_pin_to_signal_list(return_sig_list, new_pin);

	return return_sig_list;
}

/*---------------------------------------------------------------------------------------------
 * (function: assignment_alias)
 *-------------------------------------------------------------------------------------------*/
signal_list_t *assignment_alias(ast_node_t* assignment, char *instance_name_prefix, STRING_CACHE_LIST *local_string_cache_list)
{
	ast_node_t *left  = assignment->children[0];
	ast_node_t *right = assignment->children[1];

	implicit_memory *left_memory  = lookup_implicit_memory_reference_ast(instance_name_prefix, left);
	implicit_memory *right_memory = lookup_implicit_memory_reference_ast(instance_name_prefix, right);

	signal_list_t *in_1 = NULL;

	signal_list_t *right_outputs = NULL;
	signal_list_t *right_inputs = NULL;


	/* process the signal for the input gate */
	if (right_memory)
	{
		if (!is_valid_implicit_memory_reference_ast(instance_name_prefix, right))
			error_message(NETLIST_ERROR, assignment->line_number, assignment->file_number,
							"Invalid addressing mode for implicit memory %s.\n", right_memory->name);

		signal_list_t* address = netlist_expand_ast_of_module(&(right->children[1]), instance_name_prefix, local_string_cache_list);
		// Pad/shrink the address to the depth of the memory.
		
		if(address->count == 0)
		{
			warning_message(NETLIST_ERROR, assignment->line_number, assignment->file_number, 
				"indexing into memory with %s has address of length 0, skipping memory read", instance_name_prefix);
		}
		else
		{
			if(address->count != right_memory->addr_width)
			{

				if(address->count > right_memory->addr_width)
				{
					std::string unused_pins_name = "";
					for(long i = right_memory->addr_width; i < address->count; i++)
					{
						if (address->pins && address->pins[i] && address->pins[i]->name)
							unused_pins_name = unused_pins_name + " " + address->pins[i]->name;
					}
					warning_message(NETLIST_ERROR, assignment->line_number, assignment->file_number, 
										"indexing into memory with %s has larger input than memory. Unused pins: %s", instance_name_prefix, unused_pins_name.c_str());
				}
				else
				{
					warning_message(NETLIST_ERROR, assignment->line_number, assignment->file_number, 
										"indexing into memory with %s has smaller input than memory. Padding with GND", instance_name_prefix);
				}

				while(address->count < right_memory->addr_width)
					add_pin_to_signal_list(address, get_zero_pin(verilog_netlist));

				address->count = right_memory->addr_width;
			}

			add_input_port_to_implicit_memory(right_memory, address, "addr1");
			// Right inputs are the inputs to the memory. This will contain the address only.
			right_inputs = init_signal_list();
			char *name = right->children[0]->types.identifier;
			for (int i = 0; i < address->count; i++)
			{
				npin_t *pin = address->pins[i];
				if (pin->name)
					vtr::free(pin->name);
				pin->name = make_full_ref_name(instance_name_prefix, NULL, NULL, name, i);
				add_pin_to_signal_list(right_inputs, pin);
			}
			free_signal_list(address);

			// Right outputs will be the outputs of the memory. They will be
			// treated the same as the outputs from the RHS of any assignment.
			right_outputs = init_signal_list();
			signal_list_t *outputs = init_signal_list();
			for (int i = 0; i < right_memory->data_width; i++)
			{
				npin_t *pin = allocate_npin();
				add_pin_to_signal_list(outputs, pin);
				pin->name = make_full_ref_name("", NULL, NULL, right_memory->node->name, i);
				nnet_t *net = allocate_nnet();
				add_driver_pin_to_net(net, pin);
				pin = allocate_npin();
				add_fanout_pin_to_net(net, pin);
				//right_outputs->pins[i] = pin;
				add_pin_to_signal_list(right_outputs, pin);
			}
			add_output_port_to_implicit_memory(right_memory, outputs, "out1");
			free_signal_list(outputs);
		}

	}
	else
	{
		in_1 = netlist_expand_ast_of_module(&(assignment->children[1]), instance_name_prefix, local_string_cache_list);
		oassert(in_1 != NULL);
		right = assignment->children[1];
	}

	char_list_t *out_list;

	if (left_memory)
	{
		if (!is_valid_implicit_memory_reference_ast(instance_name_prefix, left))
			error_message(NETLIST_ERROR, assignment->line_number, assignment->file_number,
							"Invalid addressing mode for implicit memory %s.\n", left_memory->name);

		// A memory can only be written from a clocked rising edge block.
		if (type_of_circuit != SEQUENTIAL)
		{
			out_list = NULL;
			error_message(NETLIST_ERROR, assignment->line_number, assignment->file_number, "%s",
				"Assignment to implicit memories is only supported within sequential circuits.\n");
		}
		else
		{
			// Make sure the memory is addressed.
			signal_list_t* address = netlist_expand_ast_of_module(&(left->children[1]), instance_name_prefix, local_string_cache_list);

			// Pad/shrink the address to the depth of the memory.
			if(address->count == 0)
			{
				warning_message(NETLIST_ERROR, assignment->line_number, assignment->file_number, 
					"indexing into memory with %s has address of length 0, skipping memory write", instance_name_prefix);
			}
			else
			{
				if(address->count != left_memory->addr_width)
				{
					if(address->count > left_memory->addr_width)
					{
						std::string unused_pins_name = "";
						for(long i = left_memory->addr_width; i < address->count; i++)
						{
							if (address->pins && address->pins[i] && address->pins[i]->name)
								unused_pins_name = unused_pins_name + " " + address->pins[i]->name;
						}
						warning_message(NETLIST_ERROR, assignment->line_number, assignment->file_number, 
											"indexing into memory with %s has larger input than memory. Unused pins: %s", instance_name_prefix, unused_pins_name.c_str());
					}
					else
					{
						warning_message(NETLIST_ERROR, assignment->line_number, assignment->file_number, 
											"indexing into memory with %s has smaller input than memory. Padding with GND", instance_name_prefix);
					}

					while(address->count < left_memory->addr_width)
						add_pin_to_signal_list(address, get_zero_pin(verilog_netlist));

					address->count = left_memory->addr_width;
				}

				add_input_port_to_implicit_memory(left_memory, address, "addr2");

				signal_list_t *data;
				if (right_memory)
					data = right_outputs;
				else
					data = in_1;

				// Pad/shrink the data to the width of the memory.
				if(data)
				{
					while(data->count < left_memory->data_width)
						add_pin_to_signal_list(data, get_zero_pin(verilog_netlist));
						
					data->count = left_memory->data_width;

					add_input_port_to_implicit_memory(left_memory, data, "data2");

					signal_list_t *we = init_signal_list();
					add_pin_to_signal_list(we, get_one_pin(verilog_netlist));
					add_input_port_to_implicit_memory(left_memory, we, "we2");

					in_1 = init_signal_list();
					char *name = left->children[0]->types.identifier;
					int i;
					int pin_index = left_memory->data_width + left_memory->data_width + left_memory->addr_width + 2;
					for (i = 0; i < address->count; i++)
					{
						npin_t *pin = address->pins[i];
						if (pin->name) 
							vtr::free(pin->name);
						pin->name = make_full_ref_name(instance_name_prefix, NULL, NULL, name, pin_index++);
						add_pin_to_signal_list(in_1, pin);
					}
					free_signal_list(address);

					for (i = 0; i < data->count; i++)
					{
						npin_t *pin = data->pins[i];
						if (pin->name)
							vtr::free(pin->name);
						pin->name = make_full_ref_name(instance_name_prefix, NULL, NULL, name, pin_index++);
						add_pin_to_signal_list(in_1, pin);
					}
					free_signal_list(data);

					for (i = 0; i < we->count; i++)
					{
						npin_t *pin = we->pins[i];
						if (pin->name)
							vtr::free(pin->name);
						pin->name = make_full_ref_name(instance_name_prefix, NULL, NULL, name, pin_index++);
						add_pin_to_signal_list(in_1, pin);
					}
					free_signal_list(we);

					out_list = NULL;
				}
			}
		}
	}
	else
	{
		out_list = get_name_of_pins_with_prefix(left, instance_name_prefix, local_string_cache_list);
	}




	signal_list_t *return_list;
	return_list = init_signal_list();

	if (!right_memory && !left_memory)
	{
		int output_size = alias_output_assign_pins_to_inputs(out_list, in_1, assignment);

		if (in_1 && output_size < in_1->count)
		{
			/* need to shrink the output list */
			int i;
			for (i = 0; i < output_size; i++) {
				add_pin_to_signal_list(return_list, in_1->pins[i]);

				/* free unused nnodes for related BLOCKING_STATEMENT nodes */
				nnode_t *temp_node = in_1->pins[i]->node;
				if (temp_node->related_ast_node->type == BLOCKING_STATEMENT && temp_node->type != MEMORY) {
					in_1->pins[i]->node = free_nnode(temp_node);
				}
			}
			free_signal_list(in_1);
		}
		else
		{
			free_signal_list(return_list);
			return_list = in_1;

			// /* TODO must check if output_size > in_1->count... pad accordingly */
			// if (output_size > return_list->count)
			// {
			// 	int i;
			// 	for (i = return_list->count; i < output_size; i++)
			// 	{
			// 		add_pin_to_signal_list(return_list, return_list->pins[i-1]);
			// 	}
			// }

			/* free unused nnodes for related BLOCKING_STATEMENT nodes */
			int i;
			for (i = 0; i < output_size; i++) {
				nnode_t *temp_node = in_1->pins[i]->node;
				if (temp_node->related_ast_node->type == BLOCKING_STATEMENT && temp_node->type != MEMORY) {
					in_1->pins[i]->node = free_nnode(temp_node);
				}
			}
		}

		vtr::free(out_list->strings);
		vtr::free(out_list);
	}
	else
	{
		if (right_memory)
		{
			// Register inputs for later assignment directly to the memory.
			oassert(right_inputs);
			int i;
			for (i = 0; i < right_inputs->count; i++)
			{
				add_pin_to_signal_list(return_list, right_inputs->pins[i]);
				register_implicit_memory_input(right_inputs->pins[i]->name, right_memory);
			}
			free_signal_list(right_inputs);

			// Alias the outputs like a regular assignment if the thing on the left isn't a memory.
			if (!left_memory)
			{
				int output_size = alias_output_assign_pins_to_inputs(out_list, right_outputs, assignment);
				for (i = 0; i < output_size; i++)
				{
					npin_t *pin = right_outputs->pins[i];
					add_pin_to_signal_list(return_list, pin);

					/* free unused nnodes for related BLOCKING_STATEMENT nodes */
					nnode_t *temp_node = right_outputs->pins[i]->node;
					if (temp_node->related_ast_node->type == BLOCKING_STATEMENT && temp_node->type != MEMORY) {
						right_outputs->pins[i]->node = free_nnode(temp_node);
					}
				}
				free_signal_list(right_outputs);
				vtr::free(out_list->strings);
				vtr::free(out_list);
			}


		}

		if (left_memory)
		{
			// Index all inputs to the left memory for implicit memory direct assignment.
			oassert(in_1);			
			int i;
			for (i = 0; i < in_1->count; i++)
			{
				add_pin_to_signal_list(return_list, in_1->pins[i]);
				register_implicit_memory_input(in_1->pins[i]->name, left_memory);
			}
			free_signal_list(in_1);
		}
	}

	return return_list;
}



void define_latchs_initial_value_inside_initial_statement(ast_node_t *initial_node, char * /*instance_name_prefix*/, STRING_CACHE_LIST *local_string_cache_list)
{
    long i;
    long sc_spot;
	STRING_CACHE *local_symbol_table_sc = local_string_cache_list->local_symbol_table_sc;
	ast_node_t **local_symbol_table = local_string_cache_list->local_symbol_table;

    for(i = 0; i < initial_node->num_children; i++)
    {
    	/*check to see if, for each member of the initial block, if the assignment to a given variable is a number and not
    	a complex statement*/
        if((initial_node->children[i]->type == BLOCKING_STATEMENT || initial_node->children[i]->type == NON_BLOCKING_STATEMENT)
        	&& initial_node->children[i]->children[1]->type == NUMBERS)
        {
            //Value
            int number = initial_node->children[i]->children[1]->types.vnumber->get_value();

            //Find corresponding register, set it's members to reflect initialization.
			if(initial_node->children[i])
			{
				/*if the identifier we found in the table matches the identifier of our blocking statement*/
				sc_spot = sc_lookup_string(local_symbol_table_sc, initial_node->children[i]->children[0]->types.identifier);
				if(sc_spot == -1)
				{
					warning_message(NETLIST_ERROR, initial_node->children[i]->children[0]->line_number, initial_node->children[i]->children[0]->file_number, "Register [%s] used in initial block is not declared.\n", initial_node->children[i]->children[0]->types.identifier);
				}
				else
				{
					local_symbol_table[sc_spot]->types.variable.is_initialized = 1;
					local_symbol_table[sc_spot]->types.variable.initial_value = number;
				}
			}
        }
    }
}

/*---------------------------------------------------------------------------------------------
 * (function: terminate_registered_assignment)
 *-------------------------------------------------------------------------------------------*/
void terminate_registered_assignment(ast_node_t *always_node, signal_list_t* assignment, signal_list_t *potential_clocks, char * /*instance_name_prefix*/, STRING_CACHE_LIST *local_string_cache_list)
{
	oassert(potential_clocks != NULL);

	npin_t **list_dependence_pin = (npin_t **)vtr::calloc(assignment->count,sizeof(npin_t *));
	ids *list_dependence_type = (ids *)vtr::calloc(assignment->count,sizeof(ids));
	/* figure out which one is the clock */
	if (local_clock_found == false)
	{
		int i;
		for (i = 0; i < potential_clocks->count; i++)
		{
			nnet_t *temp_net = NULL;
			/* searching for the clock with no net */
			long sc_spot = sc_lookup_string(output_nets_sc, potential_clocks->pins[i]->name);
			if (sc_spot == -1)
			{
				sc_spot = sc_lookup_string(input_nets_sc, potential_clocks->pins[i]->name);
				if (sc_spot == -1)
				{
					error_message(NETLIST_ERROR, always_node->line_number, always_node->file_number,
							"Sensitivity list element (%s) is not a driver or net ... must be\n", potential_clocks->pins[i]->name);
				}
				temp_net = (nnet_t*)input_nets_sc->data[sc_spot];
			}
			else
			{
				temp_net = (nnet_t*)output_nets_sc->data[sc_spot];
			}


			if ((((temp_net->num_fanout_pins == 1) && (temp_net->fanout_pins[0]->node == NULL)) || (temp_net->num_fanout_pins == 0))
				&& (local_clock_found == true))
			{
				error_message(NETLIST_ERROR, always_node->line_number, always_node->file_number,
						"Suspected second clock (%s).  In a sequential sensitivity list, Odin expects the "
						"clock not to drive anything and any other signals in this list to drive stuff.  "
						"For example, a reset in the sensitivy list has to be hooked up to something in the always block.\n",
						potential_clocks->pins[i]->name);
			}
			else if (temp_net->num_fanout_pins == 0)
			{
				/* If this element is in the sensitivity list and doesn't drive anything it's the clock */
				local_clock_found = true;
				local_clock_idx = i;
			}
			else if ((temp_net->num_fanout_pins == 1) && (temp_net->fanout_pins[0]->node == NULL))
			{
				/* If this element is in the sensitivity list and doesn't drive anything it's the clock */
				local_clock_found = true;
				local_clock_idx = i;
			}

		}
	}

	nnet_t *clock_net = potential_clocks->pins[local_clock_idx]->net;

	signal_list_t *memory_inputs = init_signal_list();
	char *ref_string;
	int i, j, dependence_variable_position;
	for (i = 0; i < assignment->count; i++)
	{
		npin_t *pin = assignment->pins[i];
		implicit_memory *memory = lookup_implicit_memory_input(pin->name);
		if (memory)
		{
			add_pin_to_signal_list(memory_inputs, pin);
		}
		else
		{
			/* look up the net */
			int sc_spot = sc_lookup_string(output_nets_sc, pin->name);
			if (sc_spot == -1)
			{
				error_message(NETLIST_ERROR, always_node->line_number, always_node->file_number,
						"Assignment is missing driver (%s)\n", pin->name);
			}
			nnet_t *net = (nnet_t *)output_nets_sc->data[sc_spot];
			//looking for dependence according to with the type of statement (non-blocking or blocking)
			list_dependence_pin[i] = copy_input_npin(pin);
			if(pin->node) list_dependence_type[i] = pin->node->related_ast_node->type;

			/* clean up non-blocking */
			if (pin->node && pin->node->related_ast_node->type == NON_BLOCKING_STATEMENT) {
				pin->node = free_nnode(pin->node);
			}

			/* HERE create the ff node and hookup everything */
			nnode_t *ff_node = allocate_nnode();
			ff_node->related_ast_node = always_node;

			ff_node->type = FF_NODE;
			ff_node->edge_type = potential_clocks->pins[local_clock_idx]->sensitivity;
			/* create the unique name for this gate */
			//ff_node->name = node_name(ff_node, instance_name_prefix);
			/* Name the flipflop based on the name of its output pin */
			const char *ff_base_name = node_name_based_on_op(ff_node);
			ff_node->name = (char *)vtr::malloc(sizeof(char) * (strlen(pin->name) + strlen(ff_base_name) + 2));
			odin_sprintf(ff_node->name, "%s_%s", pin->name, ff_base_name);

			/* Copy over the initial value information from the net */
			ref_string = (char *)vtr::calloc(strlen(pin->name)+100,sizeof(char));
			strcpy(ref_string,pin->name);
			strcat(ref_string,"_latch_initial_value");

			STRING_CACHE *local_symbol_table_sc = local_string_cache_list->local_symbol_table_sc;
			sc_spot = sc_lookup_string(local_symbol_table_sc, ref_string);
			if(sc_spot != -1){

				ff_node->has_initial_value = 1;
				ff_node->initial_value = ((char *)(local_symbol_table_sc->data[sc_spot]))[0];
			}
			else{

				sc_spot = sc_add_string(local_symbol_table_sc, ref_string);
				local_symbol_table_sc->data[sc_spot] = (void *)ff_node;

				ff_node->has_initial_value = net->has_initial_value;
				ff_node->initial_value = net->initial_value;
			}
			/* free the reference string */
			vtr::free(ref_string);


			/* allocate the pins needed */
			allocate_more_input_pins(ff_node, 2);
			add_input_port_information(ff_node, 1);
			allocate_more_output_pins(ff_node, 1);
			add_output_port_information(ff_node, 1);



			/* add the clock to the flip_flop */
			/* add a fanout pin */
			npin_t *fanout_pin_of_clock = allocate_npin();
			add_fanout_pin_to_net(clock_net, fanout_pin_of_clock);
			add_input_pin_to_node(ff_node, fanout_pin_of_clock, 1);

			/* hookup the driver pin (the in_1) to to this net (the lookup) */
			add_input_pin_to_node(ff_node, pin, 0);

			/* finally hookup the output pin of the flip flop to the orginal driver net */
			npin_t *ff_output_pin = allocate_npin();
			add_output_pin_to_node(ff_node, ff_output_pin, 0);

			if(net->driver_pin)
			{
				error_message(NETLIST_ERROR, always_node->line_number, always_node->file_number,
						"You've defined the driver \"%s\" twice\n", get_pin_name(pin->name));
			}
			add_driver_pin_to_net(net, ff_output_pin);

			verilog_netlist->ff_nodes = (nnode_t**)vtr::realloc(verilog_netlist->ff_nodes, sizeof(nnode_t*)*(verilog_netlist->num_ff_nodes+1));
			verilog_netlist->ff_nodes[verilog_netlist->num_ff_nodes] = ff_node;
			verilog_netlist->num_ff_nodes++;
		}
	}

	for (i = 0; i < assignment->count; i++)
	{
		npin_t *pin = assignment->pins[i];
		dependence_variable_position = -1;

		if(pin->net->driver_pin){
            ref_string = pin->net->driver_pin->node->name;

            for(j = i-1; j >= 0; j--){

               if(list_dependence_pin[j] && list_dependence_pin[j]->net->driver_pin &&
					list_dependence_type[j] && list_dependence_type[j] == BLOCKING_STATEMENT &&
						strcmp(ref_string,assignment->pins[j]->node->name) == 0){


                    dependence_variable_position = j;
                    ref_string = list_dependence_pin[j]->net->driver_pin->node->name;
                }
            }

			if(dependence_variable_position > -1){
                pin->net = list_dependence_pin[dependence_variable_position]->net;
            }
		}
	}
	vtr::free(list_dependence_pin);
	vtr::free(list_dependence_type);
	for (i = 0; i < memory_inputs->count; i++)
	{
		npin_t *pin = memory_inputs->pins[i];
		if(pin->name)
		{
			implicit_memory *memory = lookup_implicit_memory_input(pin->name);
			
			if(memory)
			{
				nnode_t *node = memory->node;

				for (j = 0; j < node->num_input_pins; j++)
				{
					npin_t *original_pin = node->input_pins[j];
					if (original_pin->name && !strcmp(original_pin->name, pin->name))
					{
						pin->mapping = original_pin->mapping;
						add_input_pin_to_node(node, pin, j);
						break;
					}
				}

				if (!memory->clock_added)
				{
					npin_t *clock_pin = allocate_npin();
					add_fanout_pin_to_net(clock_net, clock_pin);
					signal_list_t *clock = init_signal_list();
					add_pin_to_signal_list(clock, clock_pin);
					add_input_port_to_implicit_memory(memory, clock, "clk");
					free_signal_list(clock);
					memory->clock_added = true;
				}
			}
		}
	}
	free_signal_list(memory_inputs);

	free_signal_list(assignment);
}

/*---------------------------------------------------------------------------------------------
 * (function: terminate_continuous_assignment)
 *-------------------------------------------------------------------------------------------*/
void terminate_continuous_assignment(ast_node_t *node, signal_list_t* assignment, char *instance_name_prefix)
{
	signal_list_t *memory_inputs = init_signal_list();
	int i;
	for (i = 0; i < assignment->count; i++)
	{
		npin_t *pin = assignment->pins[i];
		implicit_memory *memory = lookup_implicit_memory_input(pin->name);
		if (memory)
		{
			add_pin_to_signal_list(memory_inputs, pin);
		}
		else
		{
			/* look up the net */
			long sc_spot = sc_lookup_string(output_nets_sc, pin->name);
			if (sc_spot == -1)
			{
				error_message(NETLIST_ERROR, node->line_number, node->file_number,
						"Assignment (%s) is missing driver\n", pin->name);
			}

			nnet_t *net = (nnet_t *)output_nets_sc->data[sc_spot];

			if (net->name == NULL)
				net->name = pin->name;

			nnode_t *buf_node = allocate_nnode();
			buf_node->type = BUF_NODE;
			/* create the unique name for this gate */
			buf_node->name = node_name(buf_node, instance_name_prefix);

			buf_node->related_ast_node = node;
			/* allocate the pins needed */
			allocate_more_input_pins(buf_node, 1);
			add_input_port_information(buf_node, 1);
			allocate_more_output_pins(buf_node, 1);
			add_output_port_information(buf_node, 1);

			npin_t *buf_input_pin = pin;
			add_input_pin_to_node(buf_node, buf_input_pin, 0);

			/* finally hookup the output pin of the buffer to the orginal driver net */
			npin_t *buf_output_pin = allocate_npin();
			add_output_pin_to_node(buf_node, buf_output_pin, 0);

			if(net->driver_pin != NULL)
			{
				error_message(NETLIST_ERROR, node->line_number, node->file_number,
						"You've defined this driver %s twice. \n "
						"\tNote that Odin II does not currently support combinational a = ? overiding for if and case blocks.\n", pin->name);
			}
			add_driver_pin_to_net(net, buf_output_pin);
		}
	}

	for (i = 0; i < memory_inputs->count; i++)
	{
		npin_t *pin = memory_inputs->pins[i];
		if(pin->name)
		{
			implicit_memory *memory = lookup_implicit_memory_input(pin->name);
			if(memory)
			{
				nnode_t *node2 = memory->node;

				int j;
				for (j = 0; j < node2->num_input_pins; j++)
				{
					npin_t *original_pin = node2->input_pins[j];
					if (original_pin->name && !strcmp(original_pin->name, pin->name))
					{
						pin->mapping = original_pin->mapping;
						add_input_pin_to_node(node2, pin, j);
						break;
					}
				}
			}
		}
	}
	free_signal_list(memory_inputs);

	free_signal_list(assignment);
}

/*---------------------------------------------------------------------------------------------
 * (function: alias_output_assign_pins_to_inputs)
 * 	Makes the names of the pins in the input list have the name of the output assignment
 *-------------------------------------------------------------------------------------------*/
int alias_output_assign_pins_to_inputs(char_list_t *output_list, signal_list_t *input_list, ast_node_t *node)
{
		for (int i = 0; i < output_list->num_strings; i++)
		{
			if (i >= input_list->count){
				if (global_args.all_warnings)
					warning_message(NETLIST_ERROR, node->line_number, node->file_number,
							"More nets to drive than drivers, padding with ZEROs for driver %s\n", output_list->strings[i]);

				add_pin_to_signal_list(input_list, get_zero_pin(verilog_netlist));
			}

			if (input_list->pins[i]->name)
				vtr::free(input_list->pins[i]->name);

			input_list->pins[i]->name = output_list->strings[i];
			free_nnode(input_list->pins[i]->node);
			input_list->pins[i]->node = allocate_nnode();
			input_list->pins[i]->node->related_ast_node = node;
		}

		if (global_args.all_warnings && output_list->num_strings < input_list->count)
			warning_message(NETLIST_ERROR, node->line_number, node->file_number, "%s",
					"Alias: More driver pins than nets to drive: sometimes using decimal numbers causes this problem\n");

		return output_list->num_strings;
}

/*--------------------------------------------------------------------------
 * (function: create_gate)
 * 	This function creates a gate node in the netlist and hooks up the inputs
 * 	and outputs.
 *------------------------------------------------------------------------*/
signal_list_t *create_gate(ast_node_t* gate, char *instance_name_prefix, STRING_CACHE_LIST *local_string_cache_list)
{

	signal_list_t *in_1, **in;
	signal_list_t *out_1 = NULL;
	nnode_t *gate_node;

	ast_node_t *gate_instance;
    long i, j;

    for(j = 0; j < gate->children[0]->num_children; j++){

        gate_instance = gate->children[0]->children[j];

	    if (gate_instance->children[3] == NULL)
	    {
            /* IF one input gate */

		    /* process the signal for the input gate */
		    in_1 = netlist_expand_ast_of_module(&(gate_instance->children[2]), instance_name_prefix, local_string_cache_list);
		    /* process the signal for the input ga$te */
		    out_1 = create_output_pin(gate_instance->children[1], instance_name_prefix, local_string_cache_list);
		    oassert((in_1 != NULL) && (out_1 != NULL));

		    /* create the node */
		    gate_node = allocate_nnode();
		    /* store all the relevant info */
		    gate_node->related_ast_node = gate;
		    gate_node->type = gate->types.operation.op;
		    oassert(gate_node->type > 0);
		    gate_node->name = node_name(gate_node, instance_name_prefix);
		    /* allocate the pins needed */
		    allocate_more_input_pins(gate_node, 1);
		    add_input_port_information(gate_node, 1);
		    allocate_more_output_pins(gate_node, 1);
		    add_output_port_information(gate_node, 1);

		    /* hookup the input pins */
		    hookup_input_pins_from_signal_list(gate_node, 0, in_1, 0, 1, verilog_netlist);
		    /* hookup the output pins */
		    hookup_output_pins_from_signal_list(gate_node, 0, out_1, 0, 1);

		    free_signal_list(in_1);
	    }
	    else
	    {
		    /* ELSE 2 input gate */

		    /* process the signal for the input gate */

            in = (signal_list_t **)vtr::calloc(gate_instance->num_children - 2, sizeof(signal_list_t *));
            for(i = 0; i < gate_instance->num_children - 2; i++) {
                in[i] = netlist_expand_ast_of_module(&(gate_instance->children[i+2]), instance_name_prefix, local_string_cache_list);
            }

		    /* process the signal for the input gate */
		    out_1 = create_output_pin(gate_instance->children[1], instance_name_prefix, local_string_cache_list);

            for(i = 0; i < gate_instance->num_children - 2; i++) {
                oassert((in[i] != NULL));
            }

            oassert((out_1 != NULL));

		    /* create the node */
		    gate_node = allocate_nnode();
		    /* store all the relevant info */
		    gate_node->related_ast_node = gate;
		    gate_node->type = gate->types.operation.op;

		    oassert(gate_node->type > 0);

		    gate_node->name = node_name(gate_node, instance_name_prefix);

		    /* allocate the needed pins */
		    allocate_more_input_pins(gate_node, gate_instance->num_children - 2);
            for(i = 0; i < gate_instance->num_children - 2; i++) {
                add_input_port_information(gate_node, 1);
            }

		    allocate_more_output_pins(gate_node, 1);
		    add_output_port_information(gate_node, 1);

		    /* hookup the input pins */
            for(i = 0; i < gate_instance->num_children - 2; i++) {
                hookup_input_pins_from_signal_list(gate_node, i, in[i], 0, 1, verilog_netlist);
            }

		    /* hookup the output pins */
		    hookup_output_pins_from_signal_list(gate_node, 0, out_1, 0, 1);

		    for(i = 0; i < gate_instance->num_children - 2; i++) {
                free_signal_list(in[i]);
            }

            vtr::free(in);

	    }

    }

	return out_1;
}



/*----------------------------------------------------------------------------
 * (function: create_operation_node)
 *--------------------------------------------------------------------------*/
signal_list_t *create_operation_node(ast_node_t *op, signal_list_t **input_lists, int list_size, char *instance_name_prefix)
{
	long i;
	signal_list_t *return_list = init_signal_list();
	nnode_t *operation_node;
	long max_input_port_width = -1;
	long output_port_width = -1;
	long input_port_width = -1;
	long current_idx;

	/* create the node */
	operation_node = allocate_nnode();
	/* store all the relevant info */
	operation_node->related_ast_node = op;
	operation_node->type = op->types.operation.op;
	operation_node->name = node_name(operation_node, instance_name_prefix);

	current_idx = 0;

	/* analyse the inputs */
	for (i = 0; i < list_size; i++)
	{
		if (max_input_port_width < input_lists[i]->count)
		{
			max_input_port_width = input_lists[i]->count;
		}
	}

	switch(operation_node->type)
	{
		case BITWISE_NOT: // ~
			/* only one input port */
			output_port_width = max_input_port_width;
			input_port_width = output_port_width;
			break;
		case ADD: // +
			/* add the largest bit width + the other input padded with 0's */
			return_list->is_adder = true;
			output_port_width = max_input_port_width + 1;
			input_port_width = max_input_port_width;

			add_list = insert_in_vptr_list(add_list, operation_node);
			break;
		case MINUS: // -
			/* subtract the largest bit width + the other input padded with 0's ... concern for 2's comp */
			output_port_width = max_input_port_width;
			input_port_width = output_port_width;
			sub_list = insert_in_vptr_list(sub_list, operation_node);

			break;
		case MULTIPLY: // *
			/* pad the smaller one with 0's */
			output_port_width = input_lists[0]->count + input_lists[1]->count;
			input_port_width = -2;

			/* Record multiply nodes for netlist optimization */
			mult_list = insert_in_vptr_list(mult_list, operation_node);
			break;
		case BITWISE_AND: // &
		case BITWISE_OR: // |
		case BITWISE_NAND: // ~&
		case BITWISE_NOR: // ~|
		case BITWISE_XNOR: // ~^
		case BITWISE_XOR: // ^
			/* we'll padd the other inputs with 0, do it for the largest and throw a warning */
			if (list_size == 2)
			{
				output_port_width = max_input_port_width;
				input_port_width = output_port_width;
			}
			else
			{
				oassert(list_size == 1);
				/* Logical reduction - same as a logic function */
				output_port_width = 1;
				input_port_width = max_input_port_width;
			}
			break;
		case SR: // >>
        case ASR: // >>>
			/* Shifts doesn't matter about port size, but second input needs to be a number */
			output_port_width = input_lists[0]->count;
			input_port_width = input_lists[0]->count;
			break;
		case SL: // <<
			/* Shifts doesn't matter about port size, but second input needs to be a number */
			//output_port_width = input_lists[0]->count + (shift_left_value_with_overflow_check(0x1, input_lists[1]->count)-1);
			output_port_width = input_lists[0]->count + (shift_left_value_with_overflow_check(0x1, log2(op->children[1]->types.vnumber->get_value())));
			input_port_width = output_port_width;
			break;
		case LOGICAL_NOT: // !
		case LOGICAL_OR: // ||
		case LOGICAL_AND: // &&
			/* only one input port */
			output_port_width = 1;
			input_port_width = max_input_port_width;
			break;
		case LT: // <
		case GT: // >
		case LOGICAL_EQUAL: // ==
		case NOT_EQUAL: // !=
		case LTE: // <=
		case GTE: // >=
		{
			if (input_lists[0]->count != input_lists[1]->count)
			{
				int index_of_smallest;

				/*if (op->num_children != 0 && op->children[0]->type == NUMBERS && op->children[1]->type == NUMBERS)
				{
			 		if (input_lists[0]->count < input_lists[1]->count)
						index_of_smallest = 0;
					else
						index_of_smallest = 1;
				}

				else*/
					index_of_smallest = find_smallest_non_numerical(op, input_lists, 2);

				input_port_width = input_lists[index_of_smallest]->count;

				/* pad the input lists */
				pad_with_zeros(op, input_lists[0], input_port_width, instance_name_prefix);
				pad_with_zeros(op, input_lists[1], input_port_width, instance_name_prefix);
			}
			else
			{
				input_port_width = input_lists[0]->count;
			}
			output_port_width = 1;
			break;
		}
		case DIVIDE: // /
			error_message(NETLIST_ERROR,  op->line_number, op->file_number, "%s", "Divide operation not supported by Odin\n");
			break;
		case MODULO: // %
			error_message(NETLIST_ERROR,  op->line_number, op->file_number, "%s", "Modulo operation not supported by Odin\n");
			break;
		default:
			error_message(NETLIST_ERROR,  op->line_number, op->file_number, "%s", "Operation not supported by Odin\n");
			break;
	}

	oassert(input_port_width != -1);
	oassert(output_port_width != -1);

	for (i = 0; i < list_size; i++)
	{
		if ((operation_node->type == SR) || (operation_node->type == SL) || (operation_node->type == ASR))
		{
			/* Need to check that 2nd operand is constant */
			ast_node_t *second  = op->children[1];
			if (second->type != NUMBERS)
				error_message(NETLIST_ERROR, op->line_number, op->file_number, "%s", "Odin only supports constant shifts at present\n");
			oassert(second->type == NUMBERS);

			/* for shift left or right, it's actually a one port operation. The 2nd port is constant */
			if (i == 0)
			{
				/* allocate the pins needed */
				allocate_more_input_pins(operation_node, input_port_width);
				/* record this port size */
				add_input_port_information(operation_node, input_port_width);
				/* hookup the input pins */
				hookup_input_pins_from_signal_list(operation_node, current_idx, input_lists[i], 0, input_port_width, verilog_netlist);
			}
		}
		else if (input_port_width != -2)
		{
			/* IF taking port widths based on preset */
			/* allocate the pins needed */
			allocate_more_input_pins(operation_node, input_port_width);
			/* record this port size */
			add_input_port_information(operation_node, input_port_width);

			/* hookup the input pins = will do padding of zeros for smaller port */
			hookup_input_pins_from_signal_list(operation_node, current_idx, input_lists[i], 0, input_port_width, verilog_netlist);
			current_idx += input_port_width;
		}
		else
		{
			/* ELSE if taking the port widths as they are */
			/* allocate the pins needed */
			allocate_more_input_pins(operation_node, input_lists[i]->count);
			/* record this port size */
			add_input_port_information(operation_node, input_lists[i]->count);

			/* hookup the input pins */
			hookup_input_pins_from_signal_list(operation_node, current_idx, input_lists[i], 0, input_lists[i]->count, verilog_netlist);

			current_idx += input_lists[i]->count;
		}


	}
	/* allocate the pins for the ouput port */
	allocate_more_output_pins(operation_node, output_port_width);
	add_output_port_information(operation_node, output_port_width);

	/* make the inplicit output list and hook up the outputs */
	for (i = 0; i < output_port_width; i++)
	{
		npin_t *new_pin1;
		npin_t *new_pin2;
		nnet_t *new_net;
		new_pin1 = allocate_npin();
		new_pin2 = allocate_npin();
		new_net = allocate_nnet();
		new_net->name = vtr::strdup(operation_node->name);
		/* hook the output pin into the node */
		add_output_pin_to_node(operation_node, new_pin1, i);
		/* hook up new pin 1 into the new net */
		add_driver_pin_to_net(new_net, new_pin1);
		/* hook up the new pin 2 to this new net */
		add_fanout_pin_to_net(new_net, new_pin2);

		/* add the new_pin 2 to the list of outputs */
		add_pin_to_signal_list(return_list, new_pin2);
	}

	for (i = 0; i < list_size; i++)
	{
		free_signal_list(input_lists[i]);
	}

	return return_list;
}

/*---------------------------------------------------------------------------------------------
 * (function: evaluate_sensitivity_list)
 *-------------------------------------------------------------------------------------------*/
signal_list_t *evaluate_sensitivity_list(ast_node_t *delay_control, char *instance_name_prefix, STRING_CACHE_LIST *local_string_cache_list)
{
	long i;
	circuit_edge = UNDEFINED_SENSITIVITY;
	signal_list_t *return_sig_list = init_signal_list();

	if (delay_control == NULL)
	{
		/* Assume always @* */
		circuit_edge = ASYNCHRONOUS_SENSITIVITY;
	}
	else
	{
		oassert(delay_control->type == DELAY_CONTROL);

		for (i = 0; i < delay_control->num_children; i++)
		{
			/* gather edge sensitivity */
			edge_type_e child_sensitivity = UNDEFINED_SENSITIVITY;
			switch(delay_control->children[i]->type)
			{
				case NEGEDGE:	
					child_sensitivity = FALLING_EDGE_SENSITIVITY;	
					break;
				case POSEDGE:	
					child_sensitivity = RISING_EDGE_SENSITIVITY;	
					break;
				default:		
					child_sensitivity = ASYNCHRONOUS_SENSITIVITY;	
					break;
			}

			if(circuit_edge == UNDEFINED_SENSITIVITY)
				circuit_edge = child_sensitivity;

			if(circuit_edge != child_sensitivity)
			{
				if(circuit_edge == ASYNCHRONOUS_SENSITIVITY || child_sensitivity == ASYNCHRONOUS_SENSITIVITY)
				{
					error_message(NETLIST_ERROR, delay_control->line_number, delay_control->file_number, "%s",
						"Sensitivity list switches between edge sensitive to asynchronous.  You can't define something like always @(posedge clock or a).\n");
				}
			}

			switch(child_sensitivity)
			{
				case FALLING_EDGE_SENSITIVITY: //falltrhough
				case RISING_EDGE_SENSITIVITY:
				{
					signal_list_t *temp_list = create_pins(delay_control->children[i]->children[0], NULL, instance_name_prefix, local_string_cache_list);
					oassert(temp_list->count == 1);
					temp_list->pins[0]->sensitivity = child_sensitivity;
					add_pin_to_signal_list(return_sig_list, temp_list->pins[0]);
					free_signal_list(temp_list);
					break;
				}
				default: /* nothing to do */ break;
			}
		}
	}

	/* update the analysis type of this block of statements */
	if(circuit_edge == UNDEFINED_SENSITIVITY)
	{
		// TODO: empty always block will probably appear here
		error_message(NETLIST_ERROR, delay_control->line_number, delay_control->file_number, "%s", "Sensitivity list error...looks empty?\n");
	}
	else if(circuit_edge == ASYNCHRONOUS_SENSITIVITY)
	{
		/* @(*) or @* is here */
		free_signal_list(return_sig_list);
		return_sig_list = NULL;
	}

	type_of_circuit = SEQUENTIAL;

	return return_sig_list;
}

/*---------------------------------------------------------------------------------------------
 * (function: create_if_for_question)
 *-------------------------------------------------------------------------------------------*/
signal_list_t *create_if_for_question(ast_node_t *if_ast, char *instance_name_prefix, STRING_CACHE_LIST *local_string_cache_list)
{
	signal_list_t *return_list;
	nnode_t *if_node;

	/* create the node */
	if_node = allocate_nnode();
	/* store all the relevant info */
	if_node->related_ast_node = if_ast;
	if_node->type = MULTI_PORT_MUX; // port 1 = control, port 2+ = mux options
	if_node->name = node_name(if_node, instance_name_prefix);

	/* create the control structure for the if node */
	create_if_control_signals(&(if_ast->children[0]), if_node, instance_name_prefix, local_string_cache_list);

	/* create the statements and integrate them into the mux */
	return_list = create_if_question_mux_expressions(if_ast, if_node, instance_name_prefix, local_string_cache_list);

	return return_list;
}

/*---------------------------------------------------------------------------------------------
 * (function:  create_if_question_mux_expressions)
 *-------------------------------------------------------------------------------------------*/
signal_list_t *create_if_question_mux_expressions(ast_node_t *if_ast, nnode_t *if_node, char *instance_name_prefix, STRING_CACHE_LIST *local_string_cache_list)
{
	signal_list_t **if_expressions;
	signal_list_t *return_list;
	int i;

	/* make storage for statements and expressions */
	if_expressions = (signal_list_t**)vtr::malloc(sizeof(signal_list_t*)*2);

	/* now we will process the statements and add to the other ports */
	for (i = 0; i < 2; i++)
	{
		if (if_ast->children[i+1] != NULL) // checking to see if expression exists.  +1 since first child is control expression
		{
			/* IF - this is a normal case item, then process the case match and the details of the statement */
			if_expressions[i] = netlist_expand_ast_of_module(&(if_ast->children[i+1]), instance_name_prefix, local_string_cache_list);
		}
		else
		{
			error_message(NETLIST_ERROR, if_ast->line_number, if_ast->file_number, "%s", "No such thing as a a = b ? z;\n");
		}
	}

	/* now with all the lists sorted, we do the matching and proper propogation */
	return_list = create_mux_expressions(if_expressions, if_node, 2, instance_name_prefix);
	vtr::free(if_expressions);

	return return_list;
}

/*---------------------------------------------------------------------------------------------
 * (function: create_if)
 *-------------------------------------------------------------------------------------------*/
signal_list_t *create_if(ast_node_t *if_ast, char *instance_name_prefix, STRING_CACHE_LIST *local_string_cache_list)
{
	signal_list_t *return_list;
	nnode_t *if_node;

	/* create the node */
	if_node = allocate_nnode();
	/* store all the relevant info */
	if_node->related_ast_node = if_ast;
	if_node->type = MULTI_PORT_MUX; // port 1 = control, port 2+ = mux options
	if_node->name = node_name(if_node, instance_name_prefix);

	/* create the control structure for the if node */
	create_if_control_signals(&(if_ast->children[0]), if_node, instance_name_prefix, local_string_cache_list);

	/* create the statements and integrate them into the mux */
	return_list = create_if_mux_statements(if_ast, if_node, instance_name_prefix, local_string_cache_list);

	return return_list;
}

/*---------------------------------------------------------------------------------------------
 * (function:  create_if_control_signals)
 *-------------------------------------------------------------------------------------------*/
void create_if_control_signals(ast_node_t **if_expression, nnode_t *if_node, char *instance_name_prefix, STRING_CACHE_LIST *local_string_cache_list)
{
	signal_list_t *if_logic_expression;
	signal_list_t *if_logic_expression_final;
	nnode_t *not_node;
	npin_t *not_pin;
	signal_list_t *out_pin_list;

	/* reserve the first 2 pins of the mux for the control signals */
	allocate_more_input_pins(if_node, 2);
	/* record this port size */
	add_input_port_information(if_node, 2);

	/* get the logic */
	if_logic_expression = netlist_expand_ast_of_module(if_expression, instance_name_prefix, local_string_cache_list);
	oassert(if_logic_expression != NULL);

	if(if_logic_expression->count != 1)
	{
		nnode_t *or_gate;
		signal_list_t *default_expression;

		or_gate = make_1port_logic_gate_with_inputs(LOGICAL_OR, if_logic_expression->count, if_logic_expression, if_node, -1);
		default_expression = make_output_pins_for_existing_node(or_gate, 1);

		/* copy that output pin to be put into the default */
		add_input_pin_to_node(if_node, default_expression->pins[0], 0);

		if_logic_expression_final = default_expression;
		free_signal_list(if_logic_expression);
	}
	else
	{
		/* hookup this pin to the spot in the if_node */
		add_input_pin_to_node(if_node, if_logic_expression->pins[0], 0);
		if_logic_expression_final = if_logic_expression;
	}

	/* hookup pin again to not gate and then to other spot */
	not_pin = copy_input_npin(if_logic_expression_final->pins[0]);

	/* make a NOT gate that collects all the other signals and if they're all off */
	not_node = make_not_gate_with_input(not_pin, if_node, -1);

	/* get the output pin of the not gate .... also adds a net inbetween and the linking output pin to node and net */
	out_pin_list = make_output_pins_for_existing_node(not_node, 1);
	oassert(out_pin_list->count == 1);


	// Mark the else condition for the simulator.
	out_pin_list->pins[0]->is_default = true;

	/* copy that output pin to be put into the default */
	add_input_pin_to_node(if_node, out_pin_list->pins[0], 1);

	free_signal_list(out_pin_list);
	free_signal_list(if_logic_expression_final);
}

/*---------------------------------------------------------------------------------------------
 * (function:  create_if_mux_statements)
 *-------------------------------------------------------------------------------------------*/
signal_list_t *create_if_mux_statements(ast_node_t *if_ast, nnode_t *if_node, char *instance_name_prefix, STRING_CACHE_LIST *local_string_cache_list)
{
	signal_list_t **if_statements;
	signal_list_t *return_list;
	int i, j;

	/* make storage for statements and expressions */
	if_statements = (signal_list_t**)vtr::malloc(sizeof(signal_list_t*)*2);

	/* now we will process the statements and add to the other ports */
	for (i = 0; i < 2; i++)
	{
		if (if_ast->children[i+1] != NULL) // checking to see if statement exists.  +1 since first child is control expression
		{
			/* IF - this is a normal case item, then process the case match and the details of the statement */
			if_statements[i] = netlist_expand_ast_of_module(&(if_ast->children[i+1]), instance_name_prefix, local_string_cache_list);
			sort_signal_list_alphabetically(if_statements[i]);

			/* free unused nnodes */
			for (j = 0; j < if_statements[i]->count; j++) {
				nnode_t* temp_node = if_statements[i]->pins[j]->node;
				if (temp_node != NULL && temp_node->related_ast_node->type == NON_BLOCKING_STATEMENT) {
					if_statements[i]->pins[j]->node = free_nnode(temp_node);
				}
			}
		}
		else
		{
			/* ELSE - there is no if/else and we need to make a place holder since it means there will be implied signals */
			if_statements[i] = init_signal_list();
		}
	}

	/* now with all the lists sorted, we do the matching and proper propagation */
	return_list = create_mux_statements(if_statements, if_node, 2, instance_name_prefix, local_string_cache_list);
	vtr::free(if_statements);

	return return_list;
}

/*---------------------------------------------------------------------------------------------
 * (function: create_case)
 *-------------------------------------------------------------------------------------------*/
signal_list_t *create_case(ast_node_t *case_ast, char *instance_name_prefix, STRING_CACHE_LIST *local_string_cache_list)
{
	signal_list_t *return_list;
	nnode_t *case_node;
	ast_node_t *case_list_of_items;

	/* create the node */
	case_node = allocate_nnode();
	/* store all the relevant info */
	case_node->related_ast_node = case_ast;
	case_node->type = MULTI_PORT_MUX; // port 1 = control, port 2+ = mux options
	case_node->name = node_name(case_node, instance_name_prefix);

	/* point to the case list */
	case_list_of_items = case_ast->children[1];

	/* create all the control structures for the case mux ... each bit will turn on one of the paths ... one hot mux */
	create_case_control_signals(case_list_of_items, &(case_ast->children[0]), case_node, instance_name_prefix, local_string_cache_list);

	/* create the statements and integrate them into the mux */
	return_list = create_case_mux_statements(case_list_of_items, case_node, instance_name_prefix, local_string_cache_list);

	return return_list;
}

/*---------------------------------------------------------------------------------------------
 * (function:  create_case_control_signals)
 *-------------------------------------------------------------------------------------------*/
void create_case_control_signals(ast_node_t *case_list_of_items, ast_node_t **compare_against, nnode_t *case_node, char *instance_name_prefix, STRING_CACHE_LIST *local_string_cache_list)
{
	long i;
	signal_list_t *other_expressions_pin_list = init_signal_list();

	/* reserve the first X pins of the mux for the control signals where X is the number of items */
	allocate_more_input_pins(case_node, case_list_of_items->num_children);
	/* record this port size */
	add_input_port_information(case_node, case_list_of_items->num_children);

	/* now go through each of the case items and build the comparison expressions */
	for (i = 0; i < case_list_of_items->num_children; i++)
	{
		if (case_list_of_items->children[i]->type == CASE_ITEM)
		{
			/* IF - this is a normal case item, then process the case match and the details of the statement */
			signal_list_t *case_compare_expression;
			signal_list_t **case_compares = (signal_list_t **)vtr::malloc(sizeof(signal_list_t*)*2);
			ast_node_t *logical_equal = create_node_w_type(BINARY_OPERATION, -1, -1);
			logical_equal->types.operation.op = LOGICAL_EQUAL;

			/* get the signals to compare against */
			case_compares[0] = netlist_expand_ast_of_module(compare_against, instance_name_prefix, local_string_cache_list);
			case_compares[1] = netlist_expand_ast_of_module(&(case_list_of_items->children[i]->children[0]), instance_name_prefix, local_string_cache_list);

			/* make a LOGIC_EQUAL gate that collects all the other signals and if they're all off */
			case_compare_expression = create_operation_node(logical_equal, case_compares, 2, instance_name_prefix);
			oassert(case_compare_expression->count == 1);

			/* hookup this pin to the spot in the case_node */
			add_input_pin_to_node(case_node, case_compare_expression->pins[0], i);

			/* copy that output pin to be put into the default */
			add_pin_to_signal_list(other_expressions_pin_list, copy_input_npin(case_compare_expression->pins[0]));

			/* clean up */
			free_signal_list(case_compare_expression);

			vtr::free(case_compares);
		}
		else if (case_list_of_items->children[i]->type == CASE_DEFAULT)
		{
			/* take all the other pins from the case expressions and intstall in the condition */
			nnode_t *default_node;
			signal_list_t *default_expression;

			oassert(i == case_list_of_items->num_children - 1); // has to be at the end

			/* make a NOR gate that collects all the other signals and if they're all off */
			default_node = make_1port_logic_gate_with_inputs(LOGICAL_NOR, case_list_of_items->num_children-1, other_expressions_pin_list, case_node, -1);
			default_expression = make_output_pins_for_existing_node(default_node, 1);

			// Mark the "default" case for simulation.
			default_expression->pins[0]->is_default = true;

			/* copy that output pin to be put into the default */
			add_input_pin_to_node(case_node, default_expression->pins[0], i);

			free_signal_list(default_expression);
		}
		else
		{
			oassert(false);
		}
	}

	free_signal_list(other_expressions_pin_list);
}

/*---------------------------------------------------------------------------------------------
 * (function:  create_case_mux_statements)
 *-------------------------------------------------------------------------------------------*/
signal_list_t *create_case_mux_statements(ast_node_t *case_list_of_items, nnode_t *case_node, char *instance_name_prefix, STRING_CACHE_LIST *local_string_cache_list)
{
	signal_list_t **case_statement;
	signal_list_t *return_list;
	long i, j;

	/* make storage for statements and expressions */
	case_statement = (signal_list_t**)vtr::malloc(sizeof(signal_list_t*)*(case_list_of_items->num_children));

	/* now we will process the statements and add to the other ports */
	for (i = 0; i < case_list_of_items->num_children; i++)
	{
		if (case_list_of_items->children[i]->type == CASE_ITEM)
		{
			/* IF - this is a normal case item, then process the case match and the details of the statement */
			case_statement[i] = netlist_expand_ast_of_module(&(case_list_of_items->children[i]->children[1]), instance_name_prefix, local_string_cache_list);
			sort_signal_list_alphabetically(case_statement[i]);

			/* free unused nnodes */
			for (j = 0; j < case_statement[i]->count; j++) {
				nnode_t* temp_node = case_statement[i]->pins[j]->node;
				if (temp_node != NULL && temp_node->related_ast_node->type == NON_BLOCKING_STATEMENT) {
					case_statement[i]->pins[j]->node = free_nnode(temp_node);
				}
			}
		}
		else if (case_list_of_items->children[i]->type == CASE_DEFAULT)
		{
			oassert(i == case_list_of_items->num_children - 1); // has to be at the end
			case_statement[i] = netlist_expand_ast_of_module(&(case_list_of_items->children[i]->children[0]), instance_name_prefix, local_string_cache_list);
			sort_signal_list_alphabetically(case_statement[i]);

			/* free unused nnodes */
			for (j = 0; j < case_statement[i]->count; j++) {
				nnode_t* temp_node = case_statement[i]->pins[j]->node;
				if (temp_node != NULL && temp_node->related_ast_node->type == NON_BLOCKING_STATEMENT) {
					case_statement[i]->pins[j]->node = free_nnode(temp_node);
				}
			}
		}
		else
		{
			oassert(false);
		}
	}

	/* now with all the lists sorted, we do the matching and proper propogation */
	return_list = create_mux_statements(case_statement, case_node, case_list_of_items->num_children, instance_name_prefix, local_string_cache_list);
	vtr::free(case_statement);

	return return_list;
}

/*---------------------------------------------------------------------------------------------
 * (function:  create_mux_statements)
 *-------------------------------------------------------------------------------------------*/
signal_list_t *create_mux_statements(signal_list_t **statement_lists, nnode_t *mux_node, int num_statement_lists, char *instance_name_prefix, STRING_CACHE_LIST *local_string_cache_list)
{
	int i, j;
	signal_list_t *combined_lists;
	int *per_case_statement_idx;
	signal_list_t *return_list = init_signal_list();
	int in_index = 1;
	int out_index = 0;

	/* allocate and initialize indexes */
	per_case_statement_idx = (int*)vtr::calloc(sizeof(int), num_statement_lists);

	/* make the uber list and sort it */
	combined_lists = combine_lists_without_freeing_originals(statement_lists, num_statement_lists);
	sort_signal_list_alphabetically(combined_lists);

	for (i = 0; i < combined_lists->count; i++)
	{
		int i_skip = 0; // iskip is the number of statemnts that do have this signal so we can skip in the combine list
		npin_t *new_pin1;
		npin_t *new_pin2;
		nnet_t *new_net;
		new_pin1 = allocate_npin();
		new_pin2 = allocate_npin();
		new_net = allocate_nnet();

		/* allocate a port the width of all the signals ... one MUX */
		allocate_more_input_pins(mux_node, num_statement_lists);
		/* record the port size */
		add_input_port_information(mux_node, num_statement_lists);

		/* allocate the pins for the ouput port and pass out that pin for higher statements */
		allocate_more_output_pins(mux_node, 1);
		add_output_pin_to_node(mux_node, new_pin1, out_index);
		/* hook up new pin 1 into the new net */
		add_driver_pin_to_net(new_net, new_pin1);
		/* hook up the new pin 2 to this new net */
		add_fanout_pin_to_net(new_net, new_pin2);
		/* name it with this name */
		new_pin2->name = combined_lists->pins[i]->name;
		/* add this pin to the return list */
		add_pin_to_signal_list(return_list, new_pin2);

		/* going through each of the statement lists looking for common ones and building implied ones if they're not there */
		for (j = 0; j < num_statement_lists; j++)
		{
			int pin_index = in_index*num_statement_lists+j;

			/* check if the current element for this case statement is defined */
			if (
						(per_case_statement_idx[j] < (statement_lists[j] ? statement_lists[j]->count : 0))
					&& (statement_lists[j] ? (strcmp(combined_lists->pins[i]->name, statement_lists[j]->pins[per_case_statement_idx[j]]->name) == 0) : 0)
			)
			{
				/* If they match then we have a signal with this name and we can attach the pin */
				add_input_pin_to_node(mux_node, statement_lists[j]->pins[per_case_statement_idx[j]], pin_index);

				per_case_statement_idx[j]++; // increment the local index
				i_skip ++; // it's a match so the combo list will have atleast +1 entries the same
			}
			else
			{
				/* Don't match, so this signal is an IMPLIED SIGNAL !!! */
				npin_t *pin = combined_lists->pins[i];

				switch(circuit_edge)
				{
					case RISING_EDGE_SENSITIVITY: //fallthrough
					case FALLING_EDGE_SENSITIVITY:
					{
						/* implied signal for mux */
						if (lookup_implicit_memory_input(pin->name))
						{
							// If the mux feeds an implicit memory, imply zero.
							add_input_pin_to_node(mux_node, get_zero_pin(verilog_netlist), pin_index);
						}
						else
						{
							/* lookup this driver name */
							signal_list_t *this_pin_list = create_pins(NULL, pin->name, instance_name_prefix, local_string_cache_list);
							oassert(this_pin_list->count == 1);
							//add_a_input_pin_to_node_spot_idx(mux_node, get_zero_pin(verilog_netlist), pin_index);
							add_input_pin_to_node(mux_node, this_pin_list->pins[0], pin_index);
							/* clean up */
							free_signal_list(this_pin_list);
						}
						break;
					}
					case ASYNCHRONOUS_SENSITIVITY:
					{
						/* DON'T CARE - so hookup zero */
						add_input_pin_to_node(mux_node, get_zero_pin(verilog_netlist), pin_index);
						// Allows the simulator to be aware of the implied nature of this signal.
						mux_node->input_pins[pin_index]->is_implied = true;
						break;
					}
					default:
					{
						oassert(false &&
							"No circuit sensitivity for mux !!");
						break;
					}
				}
			}
		}

		i += i_skip - 1; // for every match move index i forward except this one wihich is handled by for i++
		in_index++;
		out_index++;
	}

	/* clean up */
	for (i = 0; i < num_statement_lists; i++)
	{
		free_signal_list(statement_lists[i]);
	}
	free_signal_list(combined_lists);
	vtr::free(per_case_statement_idx);

	return return_list;
}

/*---------------------------------------------------------------------------------------------
 * (function:  create_mux_expressions)
 *-------------------------------------------------------------------------------------------*/
signal_list_t *create_mux_expressions(signal_list_t **expression_lists, nnode_t *mux_node, int num_expression_lists, char * /*instance_name_prefix*/)
{
	int i, j;
	signal_list_t *return_list = init_signal_list();
	int max_index = -1;

	/* find the biggest element */
	for (i = 0; i < num_expression_lists; i++)
	{
		if (max_index < expression_lists[i]->count)
		{
			max_index = expression_lists[i]->count;
		}
	}

	for (i = 0; i < max_index; i++)
	{
		npin_t *new_pin1;
		npin_t *new_pin2;
		nnet_t *new_net;
		new_pin1 = allocate_npin();
		new_pin2 = allocate_npin();
		new_net = allocate_nnet();

		/* allocate a port the width of all the signals ... one MUX */
		allocate_more_input_pins(mux_node, num_expression_lists);
		/* record the port information */
		add_input_port_information(mux_node, num_expression_lists);

		/* allocate the pins for the ouput port and pass out that pin for higher statements */
		allocate_more_output_pins(mux_node, 1);
		add_output_pin_to_node(mux_node, new_pin1, i);
		/* hook up new pin 1 into the new net */
		add_driver_pin_to_net(new_net, new_pin1);
		/* hook up the new pin 2 to this new net */
		add_fanout_pin_to_net(new_net, new_pin2);
		/* name it with this name */
		new_pin2->name = NULL;
		/* add this pin to the return list */
		add_pin_to_signal_list(return_list, new_pin2);

		/* going through each of the statement lists looking for common ones and building implied ones if they're not there */
		for (j = 0; j < num_expression_lists; j++)
		{
			int pin_index = (i+1)*num_expression_lists+j;

			/* check if the current element for this case statement is defined */
			if (i < expression_lists[j]->count)
			{
				/* If there is a signal */
				add_input_pin_to_node(mux_node, expression_lists[j]->pins[i], pin_index);

			}
			else
			{
				/* Don't match, so this signal is an IMPLIED SIGNAL !!! */
				/* implied signal for mux */
				/* DON'T CARE - so hookup zero */
				add_input_pin_to_node(mux_node, get_zero_pin(verilog_netlist), pin_index);
			}
		}
	}

	/* clean up */
	for (i = 0; i < num_expression_lists; i++)
	{
		free_signal_list(expression_lists[i]);
	}

	return return_list;
}

/*---------------------------------------------------------------------------------------------
 * (function:  pad_compares_to_smallest_non_numerical_implementation)
 *-------------------------------------------------------------------------------------------*/
int find_smallest_non_numerical(ast_node_t *node, signal_list_t **input_list, int num_input_lists)
{
	int i;
	int smallest;
	int smallest_idx;
	short *tested = (short*)vtr::calloc(sizeof(short), num_input_lists);
	short found_non_numerical = false;

	while(found_non_numerical == false)
	{
		smallest_idx = -1;
		smallest = -1;

		/* find the smallest width, now verify that it's not a number */
		for (i = 0; i < num_input_lists; i++)
		{
			if (tested[i] == 1)
			{
				/* skip the ones we've already tried */
				continue;
			}
			if ((smallest == -1) || (smallest >= input_list[i]->count))
			{
				smallest = input_list[i]->count;
				smallest_idx = i;
			}
		}

		if (smallest_idx == -1)
		{
			error_message(NETLIST_ERROR, node->line_number, node->file_number, "%s", "all numbers in padding non numericals\n");
		}
		else
		{
			/* mark that we're evaluating this input */
			tested[smallest_idx] = true;

			/* check if the smallest is not a number */
			for (i = 0; i < input_list[smallest_idx]->count; i++)
			{
				found_non_numerical = !(
					input_list[smallest_idx]->pins[i]->name 
					&& (	strstr(input_list[smallest_idx]->pins[i]->name, ONE_VCC_CNS)
						||	strstr(input_list[smallest_idx]->pins[i]->name, ZERO_GND_ZERO))
				);
				/* Not a number so this is the smallest */
				if (found_non_numerical)
					break;
			}
		}
	}

	vtr::free(tested);

	return smallest_idx;
}

/*---------------------------------------------------------------------------------------------
 * (function: pad_with_zeros)
 *-------------------------------------------------------------------------------------------*/
void pad_with_zeros(ast_node_t* node, signal_list_t *list, int pad_size, char * /*instance_name_prefix*/)
{
	int i;

	if (pad_size > list->count)
	{
		for (i = list->count; i < pad_size; i++)
		{
			if (global_args.all_warnings)
				warning_message(NETLIST_ERROR, node->line_number, node->file_number, "%s",
						"Padding an input port with 0 for operation (likely compare)\n");
			add_pin_to_signal_list(list, get_zero_pin(verilog_netlist));
		}
	}
	else if (pad_size < list->count)
	{
		if (global_args.all_warnings)
			warning_message(NETLIST_ERROR, node->line_number, node->file_number, "%s",
					"More driver pins than nets to drive.  This means that for this operation you are losing some of the most significant bits\n");
	}
}

/*--------------------------------------------------------------------------
 * (function: create_dual_port_ram_block)
 * 	This function creates a dual port ram block node in the netlist
 *	and hooks up the inputs and outputs.
 *------------------------------------------------------------------------*/
signal_list_t *create_dual_port_ram_block(ast_node_t* block, char *instance_name_prefix, t_model* hb_model, STRING_CACHE_LIST *local_string_cache_list)
{
	if (!hb_model || !is_ast_dp_ram(block))
		error_message(NETLIST_ERROR, block->line_number, block->file_number, "%s", "Error in creating dual port ram\n");

	block->type = RAM;

	ast_node_t *block_instance = block->children[1];
	ast_node_t *block_list = block_instance->children[1];
	ast_node_t *block_connect;

	/* create the node */
	nnode_t *block_node = allocate_nnode();
	/* store all of the relevant info */
	block_node->related_ast_node = block;
	block_node->type = HARD_IP;
	block_node->name = hard_node_name(block_node, instance_name_prefix, block->children[0]->types.identifier, block_instance->children[0]->types.identifier);

	/* Declare the hard block as used for the blif generation */
	hb_model->used = 1;

	/* Need to do a sanity check to make sure ports line up */
	t_model_ports *hb_ports;
	long i;
	for (i = 0; i < block_list->num_children; i++)
	{
		block_connect = block_list->children[i];
		char *ip_name = block_connect->children[0]->types.identifier;
		hb_ports = hb_model->inputs;

		while (hb_ports && strcmp(hb_ports->name, ip_name))
			hb_ports = hb_ports->next;

		if (!hb_ports)
		{
			hb_ports = hb_model->outputs;
			while ((hb_ports != NULL) && (strcmp(hb_ports->name, ip_name) != 0))
				hb_ports = hb_ports->next;
		}

		if (!hb_ports)
			error_message(NETLIST_ERROR, block->line_number, block->file_number, "Non-existant port %s in hard block %s\n", ip_name, block->children[0]->types.identifier);

		/* Link the signal to the port definition */
		block_connect->children[1]->hb_port = (void *)hb_ports;
	}

	signal_list_t **in_list = (signal_list_t **)vtr::malloc(sizeof(signal_list_t *)*block_list->num_children);
	int out_port_size1 = 0;
	int out_port_size2 = 0;
	int current_idx = 0;
	for (i = 0; i < block_list->num_children; i++)
	{
		int port_size;
		ast_node_t *block_port_connect;

		in_list[i] = NULL;
		block_connect = block_list->children[i]->children[0];
		block_port_connect = block_list->children[i]->children[1];
		hb_ports = (t_model_ports *)block_list->children[i]->children[1]->hb_port;
		char *ip_name = block_connect->types.identifier;

		if (hb_ports->dir == IN_PORT)
		{
			/* Create the pins for port if needed */
			in_list[i] = create_pins(block_port_connect, NULL, instance_name_prefix, local_string_cache_list);
			port_size = in_list[i]->count;
			if (strcmp(hb_ports->name, "data1") == 0)
				out_port_size1 = port_size;
			if (strcmp(hb_ports->name, "data2") == 0)
				out_port_size2 = port_size;

			int j;
			for (j = 0; j < port_size; j++)
				in_list[i]->pins[j]->mapping = ip_name;

			/* allocate the pins needed */
			allocate_more_input_pins(block_node, port_size);
			/* record this port size */
			add_input_port_information(block_node, port_size);

			/* hookup the input pins */
			hookup_hb_input_pins_from_signal_list(block_node, current_idx, in_list[i], 0, port_size, verilog_netlist);

			/* Name any grounded ports in the block mapping */
			for (j = port_size; j < port_size; j++)
				block_node->input_pins[current_idx+j]->mapping = vtr::strdup(ip_name);
			current_idx += port_size;
		}
	}

	if (out_port_size2 != 0)
		oassert(out_port_size2 == out_port_size1);

	int current_out_idx = 0;
	signal_list_t *return_list = init_signal_list();
	for (i = 0; i < block_list->num_children; i++)
	{
		block_connect = block_list->children[i]->children[0];
		hb_ports = (t_model_ports *)block_list->children[i]->children[1]->hb_port;
		char *ip_name = block_connect->types.identifier;

		int out_port_size;
		if (strcmp(hb_ports->name, "out1") == 0)
			out_port_size = out_port_size1;
		else
			out_port_size = out_port_size2;

		if (hb_ports->dir != IN_PORT)
		{
			allocate_more_output_pins(block_node, out_port_size);
			add_output_port_information(block_node, out_port_size);

			char *alias_name = make_full_ref_name(
					instance_name_prefix,
					block->children[0]->types.identifier,
					block->children[1]->children[0]->types.identifier,
					ip_name, -1);

			t_memory_port_sizes *ps = (t_memory_port_sizes *)vtr::calloc(1, sizeof(t_memory_port_sizes));
			ps->size = out_port_size;
			ps->name = alias_name;
			memory_port_size_list = insert_in_vptr_list(memory_port_size_list, ps);

			/* make the implicit output list and hook up the outputs */
			int j;
			for (j = 0; j < out_port_size; j++)
			{
				char *pin_name = make_full_ref_name(
						instance_name_prefix,
						block->children[0]->types.identifier,
						block->children[1]->children[0]->types.identifier,
						ip_name,
						(out_port_size > 1) ? j : -1
				);


				npin_t *new_pin1 = allocate_npin();
				new_pin1->mapping = make_signal_name(hb_ports->name, -1);
				new_pin1->name = pin_name;
				npin_t *new_pin2 = allocate_npin();
				nnet_t *new_net = allocate_nnet();
				new_net->name = hb_ports->name;
				/* hook the output pin into the node */
				add_output_pin_to_node(block_node, new_pin1, current_out_idx + j);
				/* hook up new pin 1 into the new net */
				add_driver_pin_to_net(new_net, new_pin1);
				/* hook up the new pin 2 to this new net */
				add_fanout_pin_to_net(new_net, new_pin2);

				/* add the new_pin 2 to the list of outputs */
				add_pin_to_signal_list(return_list, new_pin2);

				/* add the net to the list of inputs */
				long sc_spot = sc_add_string(input_nets_sc, pin_name);
				input_nets_sc->data[sc_spot] = (void*)new_net;
			}
			current_out_idx += j;
		}
	}

	for (i = 0; i < block_list->num_children; i++)
		free_signal_list(in_list[i]);
	vtr::free(in_list);

	dp_memory_list = insert_in_vptr_list(dp_memory_list, block_node);
	block_node->type = MEMORY;

	return return_list;
}

/*--------------------------------------------------------------------------
 * (function: create_single_port_ram_block)
 * 	This function creates a single port ram block node in the netlist
 *	and hooks up the inputs and outputs.
 *------------------------------------------------------------------------*/
signal_list_t *create_single_port_ram_block(ast_node_t* block, char *instance_name_prefix, t_model* hb_model, STRING_CACHE_LIST *local_string_cache_list)
{
	if (!hb_model || !is_ast_sp_ram(block))
		error_message(NETLIST_ERROR, block->line_number, block->file_number, "%s", "Error in creating single port ram\n");

	// EDDIE: Uses new enum in ids: RAM (opposed to MEMORY from operation_t previously)
	block->type = RAM;
	signal_list_t *return_list = init_signal_list();
	int current_idx = 0;

	/* create the node */
	nnode_t *block_node = allocate_nnode();
	/* store all of the relevant info */
	block_node->related_ast_node = block;
	block_node->type = HARD_IP;
	ast_node_t *block_instance = block->children[1];
	ast_node_t *block_list = block_instance->children[1];
	block_node->name = hard_node_name(block_node,
			instance_name_prefix,
			block->children[0]->types.identifier,
			block_instance->children[0]->types.identifier
	);

	/* Declare the hard block as used for the blif generation */
	hb_model->used = 1;

	/* Need to do a sanity check to make sure ports line up */
	ast_node_t *block_connect;
	char *ip_name = NULL;
	long i;
	t_model_ports *hb_ports;
	for (i = 0; i < block_list->num_children; i++)
	{
		block_connect = block_list->children[i];
		ip_name = block_connect->children[0]->types.identifier;
		hb_ports = hb_model->inputs;

		while (hb_ports && strcmp(hb_ports->name, ip_name))
			hb_ports = hb_ports->next;

		if (!hb_ports)
		{
			hb_ports = hb_model->outputs;
			while (hb_ports && strcmp(hb_ports->name, ip_name))
				hb_ports = hb_ports->next;
		}

		if (!hb_ports)
			error_message(NETLIST_ERROR, block->line_number, block->file_number, "Non-existant port %s in hard block %s\n", ip_name, block->children[0]->types.identifier);

		/* Link the signal to the port definition */
		block_connect->children[1]->hb_port = (void *)hb_ports;
	}

	/* Need to make sure ALL ports are defined */
	hb_ports = hb_model->inputs;
	i = 0;
	while (hb_ports)
	{
		i++;
		hb_ports = hb_ports->next;
	}

	hb_ports = hb_model->outputs;
	while (hb_ports)
	{
		i++;
		hb_ports = hb_ports->next;
	}

	if (i != block_list->num_children)
		error_message(NETLIST_ERROR, block->line_number, block->file_number, "Not all ports defined in hard block %s\n", ip_name);

	signal_list_t **in_list = (signal_list_t **)vtr::malloc(sizeof(signal_list_t *)*block_list->num_children);
	int out_port_size = 0;
	for (i = 0; i < block_list->num_children; i++)
	{
		int port_size;
		ast_node_t *block_port_connect;

		in_list[i] = NULL;
		block_connect = block_list->children[i]->children[0];
		block_port_connect = block_list->children[i]->children[1];
		hb_ports = (t_model_ports *)block_list->children[i]->children[1]->hb_port;
		ip_name = block_connect->types.identifier;

		if (hb_ports->dir == IN_PORT)
		{
			/* Create the pins for port if needed */
			in_list[i] = create_pins(block_port_connect, NULL, instance_name_prefix, local_string_cache_list);
			port_size = in_list[i]->count;
			if (strcmp(hb_ports->name, "data") == 0)
				out_port_size = port_size;

			int j;
			for (j = 0; j < port_size; j++)
				in_list[i]->pins[j]->mapping = ip_name;

			/* allocate the pins needed */
			allocate_more_input_pins(block_node, port_size);
			/* record this port size */
			add_input_port_information(block_node, port_size);

			/* hookup the input pins */
			hookup_hb_input_pins_from_signal_list(block_node, current_idx, in_list[i], 0, port_size, verilog_netlist);

			/* Name any grounded ports in the block mapping */
			for (j = port_size; j < port_size; j++)
				block_node->input_pins[current_idx+j]->mapping = vtr::strdup(ip_name);
			current_idx += port_size;
		}
	}

	int current_out_idx = 0;
	for (i = 0; i < block_list->num_children; i++)
	{
		block_connect = block_list->children[i]->children[0];
		hb_ports = (t_model_ports *)block_list->children[i]->children[1]->hb_port;
		ip_name = block_connect->types.identifier;

		if (hb_ports->dir != IN_PORT)
		{
			allocate_more_output_pins(block_node, out_port_size);
			add_output_port_information(block_node, out_port_size);

			char *alias_name = make_full_ref_name(
					instance_name_prefix,
					block->children[0]->types.identifier,
					block->children[1]->children[0]->types.identifier,
					ip_name, -1
			);
			t_memory_port_sizes *ps = (t_memory_port_sizes *)vtr::calloc(1, sizeof(t_memory_port_sizes));
			ps->size = out_port_size;
			ps->name = alias_name;
			memory_port_size_list = insert_in_vptr_list(memory_port_size_list, ps);

			/* make the implicit output list and hook up the outputs */
			int j;
			for (j = 0; j < out_port_size; j++)
			{
				char *pin_name = make_full_ref_name(instance_name_prefix,
					block->children[0]->types.identifier,
					block->children[1]->children[0]->types.identifier,
					ip_name,
					(out_port_size > 1) ? j : -1
				);

				npin_t *new_pin1 = allocate_npin();
				new_pin1->mapping = make_signal_name(hb_ports->name, -1);
				new_pin1->name = pin_name;
				npin_t *new_pin2 = allocate_npin();

				nnet_t *new_net = allocate_nnet();
				new_net->name = hb_ports->name;
				/* hook the output pin into the node */
				add_output_pin_to_node(block_node, new_pin1, current_out_idx + j);
				/* hook up new pin 1 into the new net */
				add_driver_pin_to_net(new_net, new_pin1);
				/* hook up the new pin 2 to this new net */
				add_fanout_pin_to_net(new_net, new_pin2);

				/* add the new_pin 2 to the list of outputs */
				add_pin_to_signal_list(return_list, new_pin2);

				/* add the net to the list of inputs */
				long sc_spot = sc_add_string(input_nets_sc, pin_name);
				input_nets_sc->data[sc_spot] = (void*)new_net;
			}
			current_out_idx += j;
		}
	}

	for (i = 0; i < block_list->num_children; i++)
	{
		free_signal_list(in_list[i]);
	}

	vtr::free(in_list);

	sp_memory_list = insert_in_vptr_list(sp_memory_list, block_node);
	block_node->type = MEMORY;
	block->net_node = block_node;

	return return_list;
}

/*
 * Creates an architecture independent memory block which will be mapped
 * to soft logic during the partial map.
 */
signal_list_t *create_soft_single_port_ram_block(ast_node_t* block, char *instance_name_prefix, STRING_CACHE_LIST *local_string_cache_list)
{
	char *identifier = block->children[0]->types.identifier;

	if (!is_ast_sp_ram(block))
		error_message(NETLIST_ERROR, block->line_number, block->file_number, "%s", "Error in creating soft single port ram\n");

	block->type = RAM;

	// create the node
	nnode_t *block_node = allocate_nnode();
	// store all of the relevant info
	block_node->related_ast_node = block;
	block_node->type = HARD_IP;
	ast_node_t *block_instance = block->children[1];
	ast_node_t *block_list = block_instance->children[1];
	block_node->name = hard_node_name(block_node,
			instance_name_prefix,
			identifier,
			block_instance->children[0]->types.identifier
	);

	long i;
	signal_list_t **in_list = (signal_list_t **)vtr::malloc(sizeof(signal_list_t *)*block_list->num_children);
	int out_port_size = 0;
	int current_idx = 0;
	for (i = 0; i < block_list->num_children; i++)
	{
		in_list[i] = NULL;
		ast_node_t *block_connect = block_list->children[i]->children[0];
		ast_node_t *block_port_connect = block_list->children[i]->children[1];

		char *ip_name = block_connect->types.identifier;

		if (strcmp(ip_name, "out"))
		{
			// Create the pins for port if needed
			in_list[i] = create_pins(block_port_connect, NULL, instance_name_prefix, local_string_cache_list);
			int port_size = in_list[i]->count;
			if (!strcmp(ip_name, "data"))
				out_port_size = port_size;

			int j;
			for (j = 0; j < port_size; j++)
				in_list[i]->pins[j]->mapping = ip_name;

			// allocate the pins needed
			allocate_more_input_pins(block_node, port_size);

			// record this port size
			add_input_port_information(block_node, port_size);

			// hookup the input pins
			hookup_hb_input_pins_from_signal_list(block_node, current_idx, in_list[i], 0, port_size, verilog_netlist);

			// Name any grounded ports in the block mapping
			for (j = port_size; j < port_size; j++)
				block_node->input_pins[current_idx+j]->mapping = vtr::strdup(ip_name);
			current_idx += port_size;
		}
	}

	int current_out_idx = 0;
	signal_list_t *return_list = init_signal_list();
	for (i = 0; i < block_list->num_children; i++)
	{
		ast_node_t *block_connect = block_list->children[i]->children[0];
		char *ip_name = block_connect->types.identifier;

		if (!strcmp(ip_name, "out"))
		{
			allocate_more_output_pins(block_node, out_port_size);
			add_output_port_information(block_node, out_port_size);

			char *alias_name = make_full_ref_name(
					instance_name_prefix,
					identifier,
					block->children[1]->children[0]->types.identifier,
					block_connect->types.identifier, -1
			);
			t_memory_port_sizes *ps = (t_memory_port_sizes *)vtr::calloc(1, sizeof(t_memory_port_sizes));
			ps->size = out_port_size;
			ps->name = alias_name;
			memory_port_size_list = insert_in_vptr_list(memory_port_size_list, ps);

			// make the implicit output list and hook up the outputs
			int j;
			for (j = 0; j < out_port_size; j++)
			{
				char *pin_name;
				if (out_port_size > 1)
				{
					pin_name = make_full_ref_name(instance_name_prefix,
							identifier,
							block->children[1]->children[0]->types.identifier,
							block_connect->types.identifier, j
					);
				}
				else
				{
					pin_name = make_full_ref_name(
							instance_name_prefix,
							identifier,
							block->children[1]->children[0]->types.identifier,
							block_connect->types.identifier, -1
					);
				}

				npin_t *new_pin1 = allocate_npin();
				new_pin1->mapping = ip_name;
				new_pin1->name = pin_name;

				npin_t *new_pin2 = allocate_npin();

				nnet_t *new_net = allocate_nnet();
				new_net->name = ip_name;

				// hook the output pin into the node
				add_output_pin_to_node(block_node, new_pin1, current_out_idx + j);
				// hook up new pin 1 into the new net
				add_driver_pin_to_net(new_net, new_pin1);
				// hook up the new pin 2 to this new net
				add_fanout_pin_to_net(new_net, new_pin2);

				// add the new_pin 2 to the list of outputs
				add_pin_to_signal_list(return_list, new_pin2);

				// add the net to the list of inputs
				long sc_spot = sc_add_string(input_nets_sc, pin_name);
				input_nets_sc->data[sc_spot] = (void*)new_net;
			}
			current_out_idx += j;
		}
	}

	for (i = 0; i < block_list->num_children; i++)
		free_signal_list(in_list[i]);

	vtr::free(in_list);

	block_node->type = MEMORY;
	block->net_node = block_node;

	return return_list;
}

/*
 * Creates an architecture independent memory block which will be mapped
 * to soft logic during the partial map.
 */
signal_list_t *create_soft_dual_port_ram_block(ast_node_t* block, char *instance_name_prefix, STRING_CACHE_LIST *local_string_cache_list)
{
	char *identifier = block->children[0]->types.identifier;
	char *instance_name = block->children[1]->children[0]->types.identifier;

	if (!is_ast_dp_ram(block))
		error_message(NETLIST_ERROR, block->line_number, block->file_number, "%s", "Error in creating soft dual port ram\n");

	block->type = RAM;

	// create the node
	nnode_t *block_node = allocate_nnode();
	// store all of the relevant info
	block_node->related_ast_node = block;
	block_node->type = HARD_IP;
	ast_node_t *block_instance = block->children[1];
	ast_node_t *block_list = block_instance->children[1];
	block_node->name = hard_node_name(block_node,
			instance_name_prefix,
			identifier,
			block_instance->children[0]->types.identifier
	);

	long i;
	signal_list_t **in_list = (signal_list_t **)vtr::malloc(sizeof(signal_list_t *)*block_list->num_children);
	int out1_size = 0;
	int out2_size = 0;
	int current_idx = 0;
	for (i = 0; i < block_list->num_children; i++)
	{
		in_list[i] = NULL;
		ast_node_t *block_connect = block_list->children[i]->children[0];
		ast_node_t *block_port_connect = block_list->children[i]->children[1];

		char *ip_name = block_connect->types.identifier;

		int is_output = !strcmp(ip_name, "out1") || !strcmp(ip_name, "out2");

		if (!is_output)
		{
			// Create the pins for port if needed
			in_list[i] = create_pins(block_port_connect, NULL, instance_name_prefix, local_string_cache_list);
			int port_size = in_list[i]->count;

			if (!strcmp(ip_name, "data1"))
				out1_size = port_size;
			else if (!strcmp(ip_name, "data2"))
				out2_size = port_size;

			int j;
			for (j = 0; j < port_size; j++)
				in_list[i]->pins[j]->mapping = ip_name;

			// allocate the pins needed
			allocate_more_input_pins(block_node, port_size);

			// record this port size
			add_input_port_information(block_node, port_size);

			// hookup the input pins
			hookup_hb_input_pins_from_signal_list(block_node, current_idx, in_list[i], 0, port_size, verilog_netlist);

			// Name any grounded ports in the block mapping
			for (j = port_size; j < port_size; j++)
				block_node->input_pins[current_idx+j]->mapping = vtr::strdup(ip_name);

			current_idx += port_size;
		}
	}

	oassert(out1_size == out2_size);

	int current_out_idx = 0;
	signal_list_t *return_list = init_signal_list();
	for (i = 0; i < block_list->num_children; i++)
	{
		ast_node_t *block_connect = block_list->children[i]->children[0];
		char *ip_name = block_connect->types.identifier;

		int is_out1 = !strcmp(ip_name, "out1");
		int is_out2 = !strcmp(ip_name, "out2");
		int is_output = is_out1 || is_out2;

		if (is_output)
		{
			char *alias_name = make_full_ref_name(
				instance_name_prefix,
				identifier,
				instance_name,
				ip_name, -1);

			int port_size = is_out1 ? out1_size : out2_size;

			allocate_more_output_pins(block_node, port_size);
			add_output_port_information(block_node, port_size);

			t_memory_port_sizes *ps = (t_memory_port_sizes *)vtr::calloc(1, sizeof(t_memory_port_sizes));
			ps->size = port_size;
			ps->name = alias_name;
			memory_port_size_list = insert_in_vptr_list(memory_port_size_list, ps);

			// make the implicit output list and hook up the outputs
			int j;
			for (j = 0; j < port_size; j++)
			{
				char *pin_name = make_full_ref_name(
						instance_name_prefix,
						identifier,
						instance_name,
						ip_name,
						(port_size > 1) ? j : -1
				);

				npin_t *new_pin1 = allocate_npin();
				new_pin1->mapping = ip_name;
				new_pin1->name = pin_name;

				npin_t *new_pin2 = allocate_npin();

				nnet_t *new_net = allocate_nnet();
				new_net->name = ip_name;

				// hook the output pin into the node
				add_output_pin_to_node(block_node, new_pin1, current_out_idx + j);
				// hook up new pin 1 into the new net
				add_driver_pin_to_net(new_net, new_pin1);
				// hook up the new pin 2 to this new net
				add_fanout_pin_to_net(new_net, new_pin2);

				// add the new_pin 2 to the list of outputs
				add_pin_to_signal_list(return_list, new_pin2);

				// add the net to the list of inputs
				long sc_spot = sc_add_string(input_nets_sc, pin_name);
				input_nets_sc->data[sc_spot] = (void*)new_net;
			}
			current_out_idx += j;
		}
	}

	for (i = 0; i < block_list->num_children; i++)
		free_signal_list(in_list[i]);

	vtr::free(in_list);

	block_node->type = MEMORY;
	block->net_node = block_node;


	return return_list;
}

/*--------------------------------------------------------------------------
 * (function: create_hard_block)
 * 	This function creates a hard block node in the netlist and hooks up the
 * 	inputs and outputs.
 *------------------------------------------------------------------------*/

signal_list_t *create_hard_block(ast_node_t* block, char *instance_name_prefix, STRING_CACHE_LIST *local_string_cache_list)
{
	signal_list_t **in_list, *return_list;
	nnode_t *block_node;
	ast_node_t *block_instance = block->children[1];
	ast_node_t *block_list = block_instance->children[1];
	ast_node_t *block_connect;
	char *ip_name;
	t_model_ports *hb_ports = NULL;
	long i;
	int j, current_idx, current_out_idx;
	int is_mult = 0;
	int mult_size = 0;
	int adder_size = 0;
	int is_adder = 0;

	char *identifier = block->children[0]->types.identifier;

	/* See if the hard block declared is supported by FPGA architecture */
	t_model *hb_model = find_hard_block(identifier);


	/* single_port_ram's are a special case due to splitting */
	if (is_ast_sp_ram(block))
	{
		if (hb_model)
			return create_single_port_ram_block(block, instance_name_prefix, hb_model, local_string_cache_list);
		else
			return create_soft_single_port_ram_block(block, instance_name_prefix, local_string_cache_list);
	}

	/* dual_port_ram's are a special case due to splitting */
	if (is_ast_dp_ram(block))
	{
		if (hb_model)
			return create_dual_port_ram_block(block, instance_name_prefix, hb_model, local_string_cache_list);
		else
			return create_soft_dual_port_ram_block(block, instance_name_prefix, local_string_cache_list);
	}

	if (!hb_model)
	{
		error_message(NETLIST_ERROR, block->line_number, block->file_number,
				"Found Hard Block \"%s\": Not supported by FPGA Architecture\n", identifier);
	}

	/* memory's are a special case due to splitting */
	if (strcmp(hb_model->name, "multiply") == 0)
	{
		is_mult = 1;
	}
	else if(strcmp(hb_model->name, "adder") == 0)
	{
		is_adder = 1;
	}

	return_list = init_signal_list();
	current_idx = 0;
	current_out_idx = 0;

	/* create the node */
	block_node = allocate_nnode();
	/* store all of the relevant info */
	block_node->related_ast_node = block;
	block_node->type = HARD_IP;
	block_node->name = hard_node_name(
			block_node,
			instance_name_prefix,
			block->children[0]->types.identifier,
			block_instance->children[0]->types.identifier
	);

	/* Declare the hard block as used for the blif generation */
	hb_model->used = 1;

	/* Need to do a sanity check to make sure ports line up */
	for (i = 0; i < block_list->num_children; i++)
	{
		block_connect = block_list->children[i];
		ip_name = block_connect->children[0]->types.identifier;
		hb_ports = hb_model->inputs;
		while ((hb_ports != NULL) && (strcmp(hb_ports->name, ip_name) != 0))
			hb_ports = hb_ports->next;
		if (hb_ports == NULL)
		{
			hb_ports = hb_model->outputs;
			while ((hb_ports != NULL) && (strcmp(hb_ports->name, ip_name) != 0))
				hb_ports = hb_ports->next;
		}

		if (hb_ports == NULL)
		{
			error_message(NETLIST_ERROR, block->children[0]->line_number, block->children[0]->file_number, "Non-existant port %s in hard block %s\n", ip_name, block->children[0]->types.identifier);
		}

		/* Link the signal to the port definition */
		block_connect->children[1]->hb_port = (void *)hb_ports;
	}

	in_list = (signal_list_t **)vtr::malloc(sizeof(signal_list_t *)*block_list->num_children);
	for (i = 0; i < block_list->num_children; i++)
	{
		int port_size;
		ast_node_t *block_port_connect;

		in_list[i] = NULL;
		block_connect = block_list->children[i]->children[0];
		block_port_connect = block_list->children[i]->children[1];
		hb_ports = (t_model_ports *)block_list->children[i]->children[1]->hb_port;
		ip_name = block_connect->types.identifier;

		if (hb_ports->dir == IN_PORT)
		{
			int min_size;

			/* Create the pins for port if needed */
			in_list[i] = create_pins(block_port_connect, NULL, instance_name_prefix, local_string_cache_list);

			/* Only map the required number of pins to match port size */
			port_size = hb_ports->size;
			if (in_list[i]->count < port_size)
				min_size = in_list[i]->count;
			else
				min_size = port_size;

			/* IF a multiplier - leave input size arbitrary with no padding */
			if (is_mult == 1)
			{
				min_size = in_list[i]->count;
				port_size = in_list[i]->count;
				mult_size = mult_size + min_size;
			}

			/* IF a adder -*/
			if (is_adder == 1)
			{
				min_size = in_list[i]->count;
				port_size = in_list[i]->count;
				if(min_size > adder_size)
				{
					adder_size = min_size;
				}
			}

			for (j = 0; j < min_size; j++)
				in_list[i]->pins[j]->mapping = ip_name;

			/* allocate the pins needed */
			allocate_more_input_pins(block_node, port_size);
			/* record this port size */
			add_input_port_information(block_node, port_size);

			/* hookup the input pins */
			hookup_hb_input_pins_from_signal_list(block_node, current_idx, in_list[i], 0, port_size, verilog_netlist);

			/* Name any grounded ports in the block mapping */
			for (j = min_size; j < port_size; j++)
				block_node->input_pins[current_idx+j]->mapping = vtr::strdup(ip_name);
			current_idx += port_size;
		}
		else
		{
			/* IF a multiplier - need to process the output pins last!!! */
			/* Makes the assumption that a multiplier has only 1 output */
			if (is_mult == 0 && is_adder == 0)
			{
				allocate_more_output_pins(block_node, hb_ports->size);
				add_output_port_information(block_node, hb_ports->size);

				/* make the implicit output list and hook up the outputs */
				for (j = 0; j < hb_ports->size; j++)
				{
					npin_t *new_pin1;
					npin_t *new_pin2;
					nnet_t *new_net;
					char *pin_name;
					long sc_spot;

					if (hb_ports->size > 1)
						pin_name = make_full_ref_name(block_node->name, NULL, NULL, hb_ports->name, j);
					else
						pin_name = make_full_ref_name(block_node->name, NULL, NULL, hb_ports->name, -1);

					new_pin1 = allocate_npin();
					new_pin1->mapping = make_signal_name(hb_ports->name, -1);

					new_pin1->name = pin_name;
					new_pin2 = allocate_npin();
					new_net = allocate_nnet();
					new_net->name = hb_ports->name;
					/* hook the output pin into the node */
					add_output_pin_to_node(block_node, new_pin1, current_out_idx + j);
					/* hook up new pin 1 into the new net */
					add_driver_pin_to_net(new_net, new_pin1);
					/* hook up the new pin 2 to this new net */
					add_fanout_pin_to_net(new_net, new_pin2);

					/* add the new_pin 2 to the list of outputs */
					add_pin_to_signal_list(return_list, new_pin2);

					/* add the net to the list of inputs */
					sc_spot = sc_add_string(input_nets_sc, pin_name);
					input_nets_sc->data[sc_spot] = (void*)new_net;
				}
				current_out_idx += j;
			}
		}
	}

	/* IF a multiplier - need to process the output pins now */
	/* Size of the output is estimated to be size of the inputs added */
	if (is_mult == 1)
	{
		allocate_more_output_pins(block_node, mult_size);
		add_output_port_information(block_node, mult_size);

		/* make the implicit output list and hook up the outputs */
		for (j = 0; j < mult_size; j++)
		{
			npin_t *new_pin1;
			npin_t *new_pin2;
			nnet_t *new_net;
			char *pin_name;
			long sc_spot;

			if (hb_ports->size > 1)
				pin_name = make_full_ref_name(block_node->name, NULL, NULL, hb_ports->name, j);
			else
				pin_name = make_full_ref_name(block_node->name, NULL, NULL, hb_ports->name, -1);

			new_pin1 = allocate_npin();
			if (hb_ports->size > 1)
				new_pin1->mapping = make_signal_name(hb_ports->name, j);
			else
				new_pin1->mapping = make_signal_name(hb_ports->name, -1);

			new_pin2 = allocate_npin();
			new_net = allocate_nnet();
			new_net->name = hb_ports->name;
			/* hook the output pin into the node */
			add_output_pin_to_node(block_node, new_pin1, current_out_idx + j);
			/* hook up new pin 1 into the new net */
			add_driver_pin_to_net(new_net, new_pin1);
			/* hook up the new pin 2 to this new net */
			add_fanout_pin_to_net(new_net, new_pin2);

			/* add the new_pin 2 to the list of outputs */
			add_pin_to_signal_list(return_list, new_pin2);

			/* add the net to the list of inputs */
			sc_spot = sc_add_string(input_nets_sc, pin_name);
			input_nets_sc->data[sc_spot] = (void*)new_net;
		}
		current_out_idx += j;
	}
	/* IF a multiplier - need to process the output pins now */
	else if (is_adder == 1)
	{
		/*adder_size is the size of sumout*/
		allocate_more_output_pins(block_node, adder_size + 1);
		add_output_port_information(block_node, adder_size + 1);


		for (j = 0; j < adder_size + 1; j++)
		{
			npin_t *new_pin1;
			npin_t *new_pin2;
			nnet_t *new_net;
			char *pin_name;
			long sc_spot;

			new_pin1 = allocate_npin();
			new_pin2 = allocate_npin();
			new_net = allocate_nnet();
			/*For sumout - make the implicit output list and hook up the outputs */
			if(j < adder_size)
			{
				if (adder_size > 1)
				{
					pin_name = make_full_ref_name(block_node->name, NULL, NULL, hb_ports->name, j);
					new_pin1->mapping = make_signal_name(hb_ports->name, j);
				}
				else
				{
					pin_name = make_full_ref_name(block_node->name, NULL, NULL, hb_ports->name, -1);
					new_pin1->mapping = make_signal_name(hb_ports->name, -1);
				}
				new_net->name = hb_ports->name;
			}
			/*For cout - make the implicit output list and hook up the outputs */
			else
			{
				pin_name = make_full_ref_name(block_node->name, NULL, NULL, hb_ports->next->name, -1);
				new_pin1->mapping = make_signal_name(hb_ports->next->name, -1);
				new_net->name = hb_ports->next->name;
			}

			/* hook the output pin into the node */
			add_output_pin_to_node(block_node, new_pin1, current_out_idx + j);
			/* hook up new pin 1 into the new net */
			add_driver_pin_to_net(new_net, new_pin1);
			/* hook up the new pin 2 to this new net */
			add_fanout_pin_to_net(new_net, new_pin2);

			/* add the new_pin 2 to the list of outputs */
			add_pin_to_signal_list(return_list, new_pin2);

			/* add the net to the list of inputs */
			sc_spot = sc_add_string(input_nets_sc, pin_name);
			input_nets_sc->data[sc_spot] = (void*)new_net;
		}
		current_out_idx += j;
	}

	for (i = 0; i < block_list->num_children; i++)
	{
		free_signal_list(in_list[i]);
	}
	vtr::free(in_list);

	/* Add multiplier to list for later splitting and optimizing */
	if (is_mult == 1)
		mult_list = insert_in_vptr_list(mult_list, block_node);
	/* Add adder to list for later splitting and optimizing */
	if (is_adder == 1)
		add_list = insert_in_vptr_list(add_list, block_node);

	return return_list;
}<|MERGE_RESOLUTION|>--- conflicted
+++ resolved
@@ -519,19 +519,6 @@
 
 		if(current_module != "")
 		{
-<<<<<<< HEAD
-			// append the name
-			module_name_list = std::string("\t") + current_module;
-			found_top = i;
-			found_desired_module = true;
-			number_of_top_modules = 1;
-			break;
-		}
-		else if (!(ast_modules[i]->types.module.is_instantiated))
-		{
-			// append the name
-			module_name_list += std::string("\t") + current_module;
-=======
 			if( desired_module != "" && current_module == desired_module)
 			{
 				// append the name
@@ -541,7 +528,7 @@
 				number_of_top_modules = 1;
 				break;
 			}
-			else if ((ast_modules[i]->types.module.is_instantiated == false))
+			else if (!(ast_modules[i]->types.module.is_instantiated))
 			{
 				/**
 				 * Check to see if the module is a hard block 
@@ -553,7 +540,6 @@
 				{
 					// append the name
 					module_name_list += std::string("\t") + current_module;
->>>>>>> 76e9b678
 
 					if(number_of_top_modules > 0)
 						module_name_list += "\n";
