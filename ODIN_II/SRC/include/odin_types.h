/*

Permission is hereby granted, free of charge, to any person
obtaining a copy of this software and associated documentation
files (the "Software"), to deal in the Software without
restriction, including without limitation the rights to use,
copy, modify, merge, publish, distribute, sublicense, and/or sell
copies of the Software, and to permit persons to whom the
Software is furnished to do so, subject to the following
conditions:

The above copyright notice and this permission notice shall be
included in all copies or substantial portions of the Software.

THE SOFTWARE IS PROVIDED "AS IS", WITHOUT WARRANTY OF ANY KIND,
EXPRESS OR IMPLIED, INCLUDING BUT NOT LIMITED TO THE WARRANTIES
OF MERCHANTABILITY, FITNESS FOR A PARTICULAR PURPOSE AND
NONINFRINGEMENT. IN NO EVENT SHALL THE AUTHORS OR COPYRIGHT
HOLDERS BE LIABLE FOR ANY CLAIM, DAMAGES OR OTHER LIABILITY,
WHETHER IN AN ACTION OF CONTRACT, TORT OR OTHERWISE, ARISING
FROM, OUT OF OR IN CONNECTION WITH THE SOFTWARE OR THE USE OR
OTHER DEALINGS IN THE SOFTWARE.
*/
#ifndef ODIN_TYPES_H
#define ODIN_TYPES_H

#include "string_cache.h"
#include "odin_error.h"
#include "read_xml_arch_file.h"
#include "argparse_value.hpp"
#include "AtomicBuffer.hpp"
#include "config_t.h"
#include <mutex>
#include <atomic>
#include <string>
#include <stdbool.h>

#include <stdlib.h>

#include "rtl_int.hpp"

/**
 * to use short vs long string for output
 */
#define ODIN_LONG_STRING 0
#define ODIN_SHORT_STRING 1

#ifdef DEBUG_ODIN
	#define ODIN_STRING_TYPE ODIN_SHORT_STRING
#else
	#define ODIN_STRING_TYPE ODIN_LONG_STRING
#endif

#define ODIN_STD_BITWIDTH (sizeof(long)*8)

/* unique numbers to mark the nodes as we DFS traverse the netlist */
#define PARTIAL_MAP_TRAVERSE_VALUE 10
#define OUTPUT_TRAVERSE_VALUE 12
#define COUNT_NODES 14 /* NOTE that you can't call countnodes one after the other or the mark will be incorrect */
#define COMBO_LOOP 15
#define COMBO_LOOP_ERROR 16
#define GRAPH_CRUNCH 17
#define STATS 18
#define SEQUENTIAL_LEVELIZE 19

/* unique numbers for using void *data entries in some of the datastructures */
#define RESET -1
#define LEVELIZE 12
#define ACTIVATION 13

#define verify_i_o_availabilty(node, expected_input_size, expected_output_size) passed_verify_i_o_availabilty(node, expected_input_size, expected_output_size, __FILE__, __LINE__)


struct ast_node_t;
struct nnode_t;
struct npin_t;
struct nnet_t;
struct netlist_t;


/* the global arguments of the software */
struct global_args_t
{
	std::string program_name;

    argparse::ArgValue<std::string> config_file;
	argparse::ArgValue<std::vector<std::string>> verilog_files;
	argparse::ArgValue<std::string> blif_file;
	argparse::ArgValue<std::string> output_file;
	argparse::ArgValue<std::string> arch_file; // Name of the FPGA architecture file

	argparse::ArgValue<std::string> high_level_block; //Legacy option, no longer used

	argparse::ArgValue<std::string> top_level_module_name; // force the name of the top level module desired

    argparse::ArgValue<bool> write_netlist_as_dot;
    argparse::ArgValue<bool> write_ast_as_dot;
    argparse::ArgValue<bool> all_warnings;
    argparse::ArgValue<bool> show_help;

	argparse::ArgValue<std::string> adder_def; //carry skip adder skip size
    // defines if the first cin of an adder/subtractor is connected to a global gnd/vdd
    // or generated using a dummy adder with both inputs set to gnd/vdd
    argparse::ArgValue<bool> adder_cin_global;

	/////////////////////
	// For simulation.
	/////////////////////
	// Generate this number of random vectors.
	argparse::ArgValue<int> sim_num_test_vectors;
	// Input vectors to simulate instead of generating vectors.
	argparse::ArgValue<std::string> sim_vector_input_file;
	// Existing output vectors to verify against.
	argparse::ArgValue<std::string> sim_vector_output_file;
	// Simulation output Directory
	argparse::ArgValue<std::string> sim_directory;
	// Tells the simulator whether or not to generate random vectors which include the unknown logic value.
	argparse::ArgValue<bool> sim_generate_three_valued_logic;
	// Output both falling and rising edges in the output_vectors file. (DEFAULT)
	argparse::ArgValue<bool> sim_output_both_edges;
	// Request to read mif file input
	argparse::ArgValue<bool> read_mif_input;
	// Additional pins, nets, and nodes to output.
	argparse::ArgValue<std::vector<std::string>> sim_additional_pins;
	// Comma-separated list of primary input pins to hold high for all cycles but the first.
	argparse::ArgValue<std::vector<std::string>> sim_hold_high;
	// Comma-separated list of primary input pins to hold low for all cycles but the first.
	argparse::ArgValue<std::vector<std::string>> sim_hold_low;
	// target coverage
	argparse::ArgValue<double> sim_min_coverage;
	// simulate until best coverage is achieved
	argparse::ArgValue<bool> sim_achieve_best;

	argparse::ArgValue<int> parralelized_simulation;
	argparse::ArgValue<bool> parralelized_simulation_in_batch;
	argparse::ArgValue<int> sim_initial_value;
	// The seed for creating random simulation vector
    argparse::ArgValue<int> sim_random_seed;

	argparse::ArgValue<bool> interactive_simulation;

};


/**
 * defined in enum_str.cpp
 */
extern const char *file_extension_supported_STR[];

extern const char *ZERO_GND_ZERO;
extern const char *ONE_VCC_CNS;
extern const char *ZERO_PAD_ZERO;

extern const char *SINGLE_PORT_RAM_string;
extern const char *DUAL_PORT_RAM_string;

extern const char *edge_type_e_STR[];
extern const char *operation_list_STR[][2];
extern const char *ids_STR [];

enum file_extension_supported
{
	VERILOG,
	file_extension_supported_END
};

enum edge_type_e
{
	UNDEFINED_SENSITIVITY,
	FALLING_EDGE_SENSITIVITY,
	RISING_EDGE_SENSITIVITY,
	ACTIVE_HIGH_SENSITIVITY,
	ACTIVE_LOW_SENSITIVITY,
	ASYNCHRONOUS_SENSITIVITY,
	edge_type_e_END
};

enum circuit_type_e
{
	COMBINATIONAL,
	SEQUENTIAL,
	circuit_type_e_END
};

enum operation_list
{
	NO_OP,
	MULTI_PORT_MUX, // port 1 = control, port 2+ = mux options
	FF_NODE,
	BUF_NODE,
	INPUT_NODE,
	OUTPUT_NODE,
	GND_NODE,
	VCC_NODE,
	CLOCK_NODE,
	ADD, // +
	MINUS, // -
	BITWISE_NOT, // ~
	BITWISE_AND, // &
	BITWISE_OR, // |
	BITWISE_NAND, // ~&
	BITWISE_NOR, // ~|
	BITWISE_XNOR, // ~^
	BITWISE_XOR, // ^
	LOGICAL_NOT, // !
	LOGICAL_OR, // ||
	LOGICAL_AND, // &&
	LOGICAL_NAND, // No Symbol
	LOGICAL_NOR, // No Symbol
	LOGICAL_XNOR, // No symbol
	LOGICAL_XOR, // No Symbol
	MULTIPLY, // *
	DIVIDE, // /
	MODULO, // %
	POWER, // **
	LT, // <
	GT, // >
	LOGICAL_EQUAL, // ==
	NOT_EQUAL, // !=
	LTE, // <=
	GTE, // >=
	SR, // >>
    ASR, // >>>
	SL, // <<
	CASE_EQUAL, // ===
	CASE_NOT_EQUAL, // !==
	ADDER_FUNC,
	CARRY_FUNC,
	MUX_2,
	BLIF_FUNCTION,
	NETLIST_FUNCTION,
	MEMORY,
	PAD_NODE,
	HARD_IP,
	GENERIC, /*added for the unknown node type */
	FULLADDER,
	CLOG2, // $clog2
<<<<<<< HEAD
=======
	UNSIGNED, // $unsigned
	SIGNED, // $signed
>>>>>>> b77f103c
	operation_list_END
};

enum ids
{
	NO_ID,
	/* top level things */
	FILE_ITEMS,
	MODULE,
	SPECIFY,
	/* VARIABLES */
	INPUT,
	OUTPUT,
	INOUT,
	WIRE,
	REG,
	INTEGER,
	GENVAR,
	PARAMETER,
	LOCALPARAM,
	INITIALS,
	PORT,
	/* OTHER MODULE ITEMS */
	MODULE_ITEMS,
	VAR_DECLARE,
	VAR_DECLARE_LIST,
	ASSIGN,
   	/* OTHER MODULE AND FUNCTION ITEMS */
	FUNCTION,
   	/* OTHER FUNCTION ITEMS */
  	FUNCTION_ITEMS,
	/* primitives */
	GATE,
	GATE_INSTANCE,
	ONE_GATE_INSTANCE,
	/* Module instances */
	MODULE_CONNECT_LIST,
	MODULE_CONNECT,
	MODULE_PARAMETER_LIST,
	MODULE_PARAMETER,
	MODULE_NAMED_INSTANCE,
	MODULE_INSTANCE,
	MODULE_MASTER_INSTANCE,
	ONE_MODULE_INSTANCE,
	/* Function instances*/
	FUNCTION_NAMED_INSTANCE,
	FUNCTION_INSTANCE,
	/* Specify Items */
	SPECIFY_ITEMS,
	SPECIFY_PARAMETER,
	SPECIFY_PAL_CONNECTION_STATEMENT,
	SPECIFY_PAL_CONNECT_LIST,
	/* statements */
	BLOCK,
	NON_BLOCKING_STATEMENT,
	BLOCKING_STATEMENT,
	ASSIGNING_LIST,
	CASE,
	CASE_LIST,
	CASE_ITEM,
	CASE_DEFAULT,
	ALWAYS,
	GENERATE,
	IF,
	IF_Q,
	FOR,
	WHILE,
	/* Delay Control */
	DELAY_CONTROL,
	POSEDGE,
	NEGEDGE,
	/* expressions */
	BINARY_OPERATION,
	UNARY_OPERATION,
	/* basic primitives */
	ARRAY_REF,
	RANGE_REF,
	CONCATENATE,
	REPLICATE,
	/* basic identifiers */
	IDENTIFIERS,
	NUMBERS,
	/* Hard Blocks */
	HARD_BLOCK,
	HARD_BLOCK_NAMED_INSTANCE,
	HARD_BLOCK_CONNECT_LIST,
	HARD_BLOCK_CONNECT,
	// EDDIE: new enum value for ids to replace MEMORY from operation_t
	RAM,
	ids_END
};

struct typ
{
	char *identifier;
	VNumber *vnumber = nullptr;

	struct
	{
		operation_list op;
	} operation;
	struct
	{
		short is_parameter;
		short is_localparam;
		short is_port;
		short is_input;
		short is_output;
		short is_inout;
		short is_wire;
		short is_reg;
		short is_integer;
		short is_genvar;
		short is_memory;
		short is_signed;
		short is_initialized; // should the variable be initialized with some value?
		long initial_value;
	} variable;
	struct
	{
		short is_instantiated;
		ast_node_t **module_instantiations_instance;
		int size_module_instantiations;
		int index;
	} module;
	struct
	{
		short is_instantiated;
		ast_node_t **function_instantiations_instance;
		int size_function_instantiations;
		int index;
	} function;
	struct
	{
		int num_bit_strings;
		char **bit_strings;
	} concat;

};


struct ast_node_t
{
	long unique_count;
	int far_tag;
	int high_number;
	ids type;
	typ types;

	ast_node_t **children;
	long num_children;

	int line_number = -1;
	int file_number = -1;
	int related_module_id = -1;

	short shared_node;
	void *hb_port;
	void *net_node;
	short is_read_write;

};

//-----------------------------------------------------------------------------------------------------

/* DEFINTIONS for carry chain*/
struct chain_information_t
{
	char *name;//unique name of the chain
	int count;//the number of hard blocks in this chain
	int num_bits;
};

/* DEFINTIONS for all the different types of nodes there are.  This is also used cross-referenced in utils.c so that I can get a string version
 * of these names, so if you add new tpyes in here, be sure to add those same types in utils.c */
struct nnode_t
{
	long unique_id;
	char *name; // unique name of a node
	operation_list type; // the type of node
	int bit_width; // Size of the operation (e.g. for adders/subtractors)

	ast_node_t *related_ast_node; // the abstract syntax node that made this node

	int line_number = -1;
	int file_number = -1;
	
	short traverse_visited; // a way to mark if we've visited yet

	npin_t **input_pins; // the input pins
	long num_input_pins;
	int *input_port_sizes; // info about the input ports
	int num_input_port_sizes;

	npin_t **output_pins; // the output pins
	long num_output_pins;
	int *output_port_sizes; // info if there is ports
	int num_output_port_sizes;

	short unique_node_data_id;
	void *node_data; // this is a point where you can add additional data for your optimization or technique

	int forward_level; // this is your logic level relative to PIs and FFs .. i.e farthest PI
	int backward_level; // this is your reverse logic level relative to POs and FFs .. i.e. farthest PO
	int sequential_level; // the associated sequential network that the node is in
	short sequential_terminator; // if this combinational node is a terminator for the sequential level (connects to flip-flop or Output pin

	netlist_t* internal_netlist; // this is a point of having a subgraph in a node

	std::vector<std::vector<signed char>> memory_data;
	std::map<int,std::map<long,std::vector<signed char>>> memory_directory;
	std::mutex memory_mtx;
	//(int cycle, int num_input_pins, npin_t *inputs, int num_output_pins, npin_t *outputs);
	void (*simulate_block_cycle)(int, int, int*, int, int*);

	short *associated_function;

	char** bit_map; /*storing the bit map */
	int bit_map_line_count;

	// For simulation
	int in_queue; // Flag used by the simulator to avoid double queueing.
	npin_t **undriven_pins; // These pins have been found by the simulator to have no driver.
	int num_undriven_pins;
	int ratio; //clock ratio for clock nodes
	signed char has_initial_value; // initial value assigned?
	signed char initial_value; // initial net value
	bool internal_clk_warn= false;
	edge_type_e edge_type; //
	bool covered = false;
	
	//Generic gate output
	unsigned char generic_output; //describes the output (1 or 0) of generic blocks
};


// Ace_Obj_Info_t; /* Activity info for each node */
struct ace_obj_info_t
{
	int value;
	int num_ones;
	int num_toggles;
	double static_prob;
	double switch_prob;
	double switch_act;
	double prob0to1;
	double prob1to0;
	int depth;
};

struct npin_t
{
	long unique_id;
	ids type;         // INPUT or OUTPUT
	char *name;
	nnet_t *net;      // related net
	int pin_net_idx;
	nnode_t *node;    // related node
	int pin_node_idx; // pin on the node where we're located
	char *mapping;    // name of mapped port from hard block

	edge_type_e sensitivity;

	////////////////////
	// For simulation
	std::shared_ptr<AtomicBuffer> values;

	bool delay_cycle;
	
	unsigned long coverage;
	bool is_default; // The pin is feeding a mux from logic representing an else or default.
	bool is_implied; // This signal is implied.

};

struct nnet_t
{
	long unique_id;
	char *name; // name for the net
	short combined;

	npin_t *driver_pin; // the pin that drives the net

	npin_t **fanout_pins; // the pins pointed to by the net
	int num_fanout_pins; // the list size of pins

	short unique_net_data_id;
	void *net_data;

	/////////////////////
	// For simulation
	std::shared_ptr<AtomicBuffer> values;

	signed char has_initial_value; // initial value assigned?
	signed char initial_value; // initial net value
	//////////////////////
};

struct signal_list_t
{
	npin_t **pins;
	long count;

	char is_memory;
	char is_adder;
};

struct char_list_t
{
	char **strings;
	int num_strings;
};

struct netlist_t
{
	nnode_t *gnd_node;
	nnode_t *vcc_node;
	nnode_t *pad_node;
	nnet_t *zero_net;
	nnet_t *one_net;
	nnet_t *pad_net;
	nnode_t** top_input_nodes;
	int num_top_input_nodes;
	nnode_t** top_output_nodes;
	int num_top_output_nodes;
	nnode_t** ff_nodes;
	int num_ff_nodes;
	nnode_t** internal_nodes;
	int num_internal_nodes;
	nnode_t** clocks;
	int num_clocks;


	/* netlist levelized structures */
	nnode_t ***forward_levels;
	int num_forward_levels;
	int* num_at_forward_level;
	nnode_t ***backward_levels; // NOTE backward levels isn't neccessarily perfect.  Because of multiple output pins, the node can be put closer to POs than should be.  To fix, run a rebuild of the list afterwards since the marked "node->backward_level" is correct */
	int num_backward_levels;
	int* num_at_backward_level;

	nnode_t ***sequential_level_nodes;
	int num_sequential_levels;
	int* num_at_sequential_level;
	/* these structures store the last combinational node in a level before a flip-flop or output pin */
	nnode_t ***sequential_level_combinational_termination_node;
	int num_sequential_level_combinational_termination_nodes;
	int* num_at_sequential_level_combinational_termination_node;

	STRING_CACHE *nets_sc;
	STRING_CACHE *out_pins_sc;
	STRING_CACHE *nodes_sc;

	t_type_ptr type;

};

#endif<|MERGE_RESOLUTION|>--- conflicted
+++ resolved
@@ -235,11 +235,8 @@
 	GENERIC, /*added for the unknown node type */
 	FULLADDER,
 	CLOG2, // $clog2
-<<<<<<< HEAD
-=======
 	UNSIGNED, // $unsigned
 	SIGNED, // $signed
->>>>>>> b77f103c
 	operation_list_END
 };
 
