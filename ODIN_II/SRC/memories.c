<<<<<<< HEAD
/*
Permission is hereby granted, free of charge, to any person
obtaining a copy of this software and associated documentation
files (the "Software"), to deal in the Software without
restriction, including without limitation the rights to use,
copy, modify, merge, publish, distribute, sublicense, and/or sell
copies of the Software, and to permit persons to whom the
Software is furnished to do so, subject to the following
conditions:

The above copyright notice and this permission notice shall be
included in all copies or substantial portions of the Software.

THE SOFTWARE IS PROVIDED "AS IS", WITHOUT WARRANTY OF ANY KIND,
EXPRESS OR IMPLIED, INCLUDING BUT NOT LIMITED TO THE WARRANTIES
OF MERCHANTABILITY, FITNESS FOR A PARTICULAR PURPOSE AND
NONINFRINGEMENT. IN NO EVENT SHALL THE AUTHORS OR COPYRIGHT
HOLDERS BE LIABLE FOR ANY CLAIM, DAMAGES OR OTHER LIABILITY,
WHETHER IN AN ACTION OF CONTRACT, TORT OR OTHERWISE, ARISING
FROM, OUT OF OR IN CONNECTION WITH THE SOFTWARE OR THE USE OR
OTHER DEALINGS IN THE SOFTWARE.
*/ 



#include <string.h>
#include <math.h>
#include "globals.h"
#include "errors.h"
#include "netlist_utils.h"
#include "node_creation_library.h"
#include "hard_blocks.h"
#include "memories.h"
#include "partial_map.h"


using vtr::t_linked_vptr;

t_model *single_port_rams = NULL;
t_model *dual_port_rams = NULL;

t_linked_vptr *sp_memory_list;
t_linked_vptr *dp_memory_list;
t_linked_vptr *split_list;
t_linked_vptr *memory_instances = NULL;
t_linked_vptr *memory_port_size_list = NULL;

void pad_dp_memory_width(nnode_t *node, netlist_t *netlist);
void pad_sp_memory_width(nnode_t *node, netlist_t *netlist);
void pad_memory_output_port(nnode_t *node, netlist_t *netlist, t_model *model, const char *port_name);
void pad_memory_input_port(nnode_t *node, netlist_t *netlist, t_model *model, const char *port_name);

void copy_input_port_to_memory(nnode_t *node, signal_list_t *signals, const char *port_name);
void copy_output_port_to_memory(nnode_t *node, signal_list_t *signals, const char *port_name);
void remap_input_port_to_memory(nnode_t *node, signal_list_t *signals, const char *port_name);
void remap_output_port_to_memory(nnode_t *node, signal_list_t *signalsvar, char *port_name);

int get_sp_ram_split_width();
int get_dp_ram_split_width();
void filter_memories_by_soft_logic_cutoff();

int get_sp_ram_depth(nnode_t *node)
{
	sp_ram_signals *signals = get_sp_ram_signals(node);
	int depth = signals->addr->count;
	free_sp_ram_signals(signals);
	return depth;
}

int get_dp_ram_depth(nnode_t *node)
{
	dp_ram_signals *signals = get_dp_ram_signals(node);
	oassert(signals->addr1->count == signals->addr2->count);
	int depth = signals->addr1->count;
	free_dp_ram_signals(signals);
	return depth;
}

int get_sp_ram_width(nnode_t *node)
{
	sp_ram_signals *signals = get_sp_ram_signals(node);
	int width = signals->data->count;
	free_sp_ram_signals(signals);
	return width;
}

int get_dp_ram_width(nnode_t *node)
{
	dp_ram_signals *signals = get_dp_ram_signals(node);
	oassert(signals->data1->count == signals->data2->count);
	int width = signals->data1->count;
	free_dp_ram_signals(signals);
	return width;
}

int get_memory_port_size(const char *name)
{
	t_linked_vptr *mpl;

	mpl = memory_port_size_list;
	while (mpl != NULL)
	{
		if (strcmp(((t_memory_port_sizes *)mpl->data_vptr)->name, name) == 0)
			return ((t_memory_port_sizes *)mpl->data_vptr)->size;
		mpl = mpl->next;
	}
	return -1;
}

void copy_input_port_to_memory(nnode_t *node, signal_list_t *signals, const char *port_name)
{
	signal_list_t *temp = copy_input_signals(signals);
	add_input_port_to_memory(node, temp, port_name);
	free_signal_list(temp);
}

void copy_output_port_to_memory(nnode_t *node, signal_list_t *signals, const char *port_name)
{
	signal_list_t *temp = copy_output_signals(signals);
	add_output_port_to_memory(node, temp, port_name);
	free_signal_list(temp);
}

/*
 * Re-maps the given input signals to the given port name on the given memory node.
 */
void remap_input_port_to_memory(nnode_t *node, signal_list_t *signals, const char *port_name)
{
	int i;
	int j = node->num_input_pins;

	// Make sure the port is not already assigned.
	for (i = 0; i < j; i++)
	{
		npin_t *pin = node->input_pins[i];
		if (!strcmp(pin->mapping, port_name))
		{
			error_message(NETLIST_ERROR, -1, -1,
					"Attempted to reassign output port %s to memory %s.", port_name, node->name);
		}
	}

	// Make room for the new port.
	allocate_more_input_pins(node, signals->count);
	add_input_port_information(node, signals->count);

	// Add the new port.
	for (i = 0; i < signals->count; i++, j++)
	{
		npin_t *pin = signals->pins[i];
		pin->mapping = strdup(port_name);
		remap_pin_to_new_node(pin, node, j);
	}
}

/*
 * Adds an input port with the given name and signals to the given memory node.
 *
 * Only allows each port to be added once.
 */
void add_input_port_to_memory(nnode_t *node, signal_list_t *signalsvar, const char *port_name)
{
	int i;
	int j = node->num_input_pins;

	// Make sure the port is not already assigned.
	for (i = 0; i < j; i++)
	{
		npin_t *pin = node->input_pins[i];
		if (!strcmp(pin->mapping, port_name))
		{
			error_message(NETLIST_ERROR, -1, -1,
					"Attempted to reassign output port %s to memory %s.", port_name, node->name);
		}
	}

	// Make room for the new port.
	allocate_more_input_pins(node, signalsvar->count);
	add_input_port_information(node, signalsvar->count);

	// Add the new port.
	for (i = 0; i < signalsvar->count; i++, j++)
	{
		npin_t *pin = signalsvar->pins[i];
		//if (pin->node && pin->node->input_pins && pin->node->input_pins[pin->pin_node_idx])
		//	pin->node->input_pins[pin->pin_node_idx] = NULL;
		pin->mapping = strdup(port_name);
		//if (pin->node)
		//	remap_pin_to_new_node(pin, node, j);
		//else
			add_input_pin_to_node(node, pin, j);
	}
}

/*
 * Re-maps the given output signals to the given port name on the given memory node.
 */
void remap_output_port_to_memory(nnode_t *node, signal_list_t *signalsvar, char *port_name)
{
	int i;
	int j = node->num_output_pins;

	// Make sure the port is not already assigned.
	for (i = 0; i < j; i++)
	{
		npin_t *pin = node->output_pins[i];
		if (!strcmp(pin->mapping, port_name))
		{
			error_message(NETLIST_ERROR, -1, -1,
					"Attempted to reassign output port %s to node %s.", port_name, node->name);
		}
	}

	// Make room for the new port.
	allocate_more_output_pins(node, signalsvar->count);
	add_output_port_information(node, signalsvar->count);

	// Add the new port.
	for (i = 0; i < signalsvar->count; i++, j++)
	{
		npin_t *pin = signalsvar->pins[i];
		pin->mapping = strdup(port_name);
		remap_pin_to_new_node(pin, node, j);
	}
}

/*
 * Adds an output port with the given name and the given
 * signals to the given memory node. Only allows the same port
 * to be added once.
 */
void add_output_port_to_memory(nnode_t *node, signal_list_t *signals, const char *port_name)
{
	int i;
	int j = node->num_output_pins;

	// Make sure the port is not already assigned.
	for (i = 0; i < j; i++)
	{
		npin_t *pin = node->output_pins[i];
		if (!strcmp(pin->mapping, port_name))
		{
			error_message(NETLIST_ERROR, -1, -1,
					"Attempted to reassign output port %s to node %s.", port_name, node->name);
		}
	}

	// Make room for the new port.
	allocate_more_output_pins(node, signals->count);
	add_output_port_information(node, signals->count);

	// Add the new port.
	for (i = 0; i < signals->count; i++, j++)
	{
		npin_t *pin = signals->pins[i];
		pin->mapping = strdup(port_name);
		add_output_pin_to_node(node, pin, j);
	}
}

/*
 * Checks memories to ensure that they fall within sane size boundaries.
 *
 * Reports the memory distribution as well.
 */
void check_memories_and_report_distribution()
{
	if ((sp_memory_list == NULL) && (dp_memory_list == NULL))
		return;

	printf("\nHard Logical Memory Distribution\n");
	printf("============================\n");

	
	long total_memory_bits = 0;
	int total_memory_block_counter = 0;
	int memory_max_width = 0;
	int memory_max_depth = 0;
	
	t_linked_vptr *temp = sp_memory_list;
	while (temp != NULL)
	{
		nnode_t *node = (nnode_t *)temp->data_vptr;

		int width = get_sp_ram_width(node);
		int depth = get_sp_ram_depth(node);

		if (depth > MEMORY_DEPTH_LIMIT)
			error_message(NETLIST_ERROR, -1, -1, "Memory %s of depth %d exceeds ODIN depth bound of %d.", node->name, depth, MEMORY_DEPTH_LIMIT);

		printf("SPRAM: %d width %d depth\n", width, depth);

		total_memory_bits += (long)width * ((long)1 << (long)depth);
		
		total_memory_block_counter++;

		if (width > memory_max_width) {
			memory_max_width = width;
		}
		if (depth > memory_max_depth) {
			memory_max_depth = depth;
		}
		
		temp = temp->next;
	}

	temp = dp_memory_list;
	while (temp != NULL)
	{
		nnode_t *node = (nnode_t *)temp->data_vptr;

		int width = get_dp_ram_width(node);
		int depth = get_dp_ram_depth(node);

		if (depth > MEMORY_DEPTH_LIMIT)
			error_message(NETLIST_ERROR, -1, -1, "Memory %s of depth %d exceeds ODIN depth bound of %d.", node->name, depth, MEMORY_DEPTH_LIMIT);

		printf("DPRAM: %d width %d depth\n", width, depth);
		total_memory_bits += (long)width * ((long)1 << (long)depth);
		
		total_memory_block_counter++;
		if (width > memory_max_width) {
			memory_max_width = width;
		}
		if (depth > memory_max_depth) {
			memory_max_depth = depth;
		}
		
		temp = temp->next;
	}
	
	printf("\nTotal Logical Memory Blocks = %d \n", total_memory_block_counter);
	printf("Total Logical Memory bits = %ld \n", total_memory_bits);
	printf("Max Memory Width = %d \n", memory_max_width);
	printf("Max Memory Depth = %d \n", memory_max_depth);
	printf("\n");
	
	return;
}

/*-------------------------------------------------------------------------
 * (function: split_sp_memory_depth)
 *
 * This function works to split the depth of a single port memory into 
 *   several smaller memories.
 *
 *   split_size: the number of address bits in the resulting memory.
 *------------------------------------------------------------------------
 */
void split_sp_memory_depth(nnode_t *node, int split_size)
{
	sp_ram_signals *signals = get_sp_ram_signals(node);

	int logical_size =  signals->addr->count;
	
	/* Check that the memory needs to be split */
	if (logical_size <= split_size)
	{
		free_sp_ram_signals(signals);
		sp_memory_list = insert_in_vptr_list(sp_memory_list, node);
		return;
	}

	int i;
	signal_list_t *new_addr = init_signal_list();
	for (i = 1; i < signals->addr->count; i++)
		add_pin_to_signal_list(new_addr, signals->addr->pins[i]);

	/* Create the new memory node */
	nnode_t *new_mem_node1 =(nnode_t *)my_malloc_struct(sizeof(nnode_t));
	allocate_nnode(new_mem_node1);
	nnode_t *new_mem_node2 = (nnode_t *)my_malloc_struct(sizeof(nnode_t));
	allocate_nnode(new_mem_node2);

	// Append the new name with an __S or __H
	new_mem_node1->name = append_string(node->name, "__S");
	new_mem_node2->name = append_string(node->name, "__H");

	/* Copy properties from the original memory node */
	new_mem_node1->type = node->type;
	new_mem_node1->related_ast_node = node->related_ast_node;
	new_mem_node1->traverse_visited = node->traverse_visited;
	new_mem_node2->type = node->type;
	new_mem_node2->related_ast_node = node->related_ast_node;
	new_mem_node2->traverse_visited = node->traverse_visited;

	// Move over the original pins to the first memory node.
	signal_list_t *clk = init_signal_list();
	add_pin_to_signal_list(clk, signals->clk);
	remap_input_port_to_memory(new_mem_node1, new_addr, "addr");
	remap_input_port_to_memory(new_mem_node1, signals->data, "data");

	// Copy the inputs to the second memory node.
	copy_input_port_to_memory(new_mem_node2, new_addr, "addr");
	copy_input_port_to_memory(new_mem_node2, signals->data, "data");

	// Hook up addresses and write enables.
	{
		signal_list_t *we;
		nnode_t *and_g = make_2port_gate(LOGICAL_AND, 1, 1, 1, new_mem_node1, new_mem_node1->traverse_visited);
		remap_pin_to_new_node(signals->we, and_g, 1);
		remap_pin_to_new_node(signals->addr->pins[0], and_g, 0);

		we = make_output_pins_for_existing_node(and_g, 1);
		add_input_port_to_memory(new_mem_node1, we, "we");
		free_signal_list(we);

		nnode_t *not_g = make_not_gate_with_input(copy_input_npin(signals->addr->pins[0]), new_mem_node2, new_mem_node2->traverse_visited);
		and_g = make_2port_gate(LOGICAL_AND, 1, 1, 1, new_mem_node2, new_mem_node2->traverse_visited);
		connect_nodes(not_g, 0, and_g, 0);

		add_input_pin_to_node(and_g, copy_input_npin(signals->we), 1);

		we = make_output_pins_for_existing_node(and_g, 1);
		add_input_port_to_memory(new_mem_node2, we, "we");
		free_signal_list(we);
	}

	// Add the clock signals.
	remap_input_port_to_memory(new_mem_node1, clk, "clk");
	copy_input_port_to_memory(new_mem_node2, clk, "clk");
	free_signal_list(clk);

	// Setup output ports on both nodes.
	allocate_more_output_pins(new_mem_node1, signals->out->count);
	add_output_port_information(new_mem_node1, signals->out->count);

	allocate_more_output_pins(new_mem_node2, signals->out->count);
	add_output_port_information(new_mem_node2, signals->out->count);

	/* Copy over the output pins for the new memory */
	for (i = 0; i < signals->data->count; i++)
	{
		nnode_t *mux = make_2port_gate(MUX_2, 2, 2, 1, new_mem_node1, new_mem_node1->traverse_visited);
		nnode_t *not_g = make_not_gate(new_mem_node1, new_mem_node1->traverse_visited);
		add_input_pin_to_node(mux, copy_input_npin(signals->addr->pins[0]), 0);
		add_input_pin_to_node(not_g, copy_input_npin(signals->addr->pins[0]), 0);
		connect_nodes(not_g, 0, mux, 1);

		npin_t *pin = signals->out->pins[i];
		pin->name = mux->name;
		pin->mapping = NULL;

		remap_pin_to_new_node(pin, mux, 0);

		connect_nodes(new_mem_node1, i, mux, 2);
		new_mem_node1->output_pins[i]->mapping = strdup("out");

		connect_nodes(new_mem_node2, i, mux, 3);
		new_mem_node2->output_pins[i]->mapping = strdup("out");
	}

	free_sp_ram_signals(signals);
	free_signal_list(new_addr);

	free_nnode(node);

	split_sp_memory_depth(new_mem_node1, split_size);
	split_sp_memory_depth(new_mem_node2, split_size);
}

/*-------------------------------------------------------------------------
 * (function: split_dp_memory_depth)
 *
 * This function works to split the depth of a dual port memory into 
 *   several smaller memories.
 *------------------------------------------------------------------------
 */
void split_dp_memory_depth(nnode_t *node, int split_size)
{
	dp_ram_signals *signals = get_dp_ram_signals(node);

	int logical_size =  signals->addr1->count;
 	
	/* Check that the memory needs to be split */
	if (logical_size <= split_size)
	{
		free_dp_ram_signals(signals);
		dp_memory_list = insert_in_vptr_list(dp_memory_list, node);
		return;
	} 

	signal_list_t *new_addr1 = init_signal_list();

	int i;
	for (i = 1; i < signals->addr1->count; i++)
		add_pin_to_signal_list(new_addr1, signals->addr1->pins[i]);

	signal_list_t *new_addr2 = init_signal_list();
	for (i = 1; i < signals->addr2->count; i++)
		add_pin_to_signal_list(new_addr2, signals->addr2->pins[i]);

	/* Create the new memory node */
	nnode_t *new_mem_node1 =(nnode_t *)my_malloc_struct(sizeof(nnode_t));
	nnode_t *new_mem_node2 =(nnode_t *)my_malloc_struct(sizeof(nnode_t));
	allocate_nnode(new_mem_node1);
	allocate_nnode(new_mem_node2);
	// Append the new name with an __S or __H
	new_mem_node1->name = append_string(node->name, "__S");
	new_mem_node2->name = append_string(node->name, "__H");

	/* Copy properties from the original memory node */
	new_mem_node1->type = node->type;
	new_mem_node1->related_ast_node = node->related_ast_node;
	new_mem_node1->traverse_visited = node->traverse_visited;
	new_mem_node2->type = node->type;
	new_mem_node2->related_ast_node = node->related_ast_node;
	new_mem_node2->traverse_visited = node->traverse_visited;

	// Move over the original pins to the first memory node.
	signal_list_t *clk = init_signal_list();
	add_pin_to_signal_list(clk, signals->clk);
	remap_input_port_to_memory(new_mem_node1, new_addr1, "addr1");
	remap_input_port_to_memory(new_mem_node1, new_addr2, "addr2");
	remap_input_port_to_memory(new_mem_node1, signals->data1, "data1");
	remap_input_port_to_memory(new_mem_node1, signals->data2, "data2");

	// Copy the inputs to the second memory node.
	copy_input_port_to_memory(new_mem_node2, new_addr1, "addr1");
	copy_input_port_to_memory(new_mem_node2, new_addr2, "addr2");
	copy_input_port_to_memory(new_mem_node2, signals->data1, "data1");
	copy_input_port_to_memory(new_mem_node2, signals->data2, "data2");

	// Hook up addresses and write enables.
	{
		signal_list_t *we;
		nnode_t *and_node = make_2port_gate(LOGICAL_AND, 1, 1, 1, new_mem_node1, new_mem_node1->traverse_visited);
		remap_pin_to_new_node(signals->we1, and_node, 1);
		remap_pin_to_new_node(signals->addr1->pins[0], and_node, 0);

		we = make_output_pins_for_existing_node(and_node, 1);
		add_input_port_to_memory(new_mem_node1, we, "we1");
		free_signal_list(we);

		and_node = make_2port_gate(LOGICAL_AND, 1, 1, 1, new_mem_node1, new_mem_node1->traverse_visited);
		remap_pin_to_new_node(signals->we2, and_node, 1);
		remap_pin_to_new_node(signals->addr2->pins[0], and_node, 0);

		we = make_output_pins_for_existing_node(and_node, 1);
		add_input_port_to_memory(new_mem_node1, we, "we2");
		free_signal_list(we);

		nnode_t *not_g = make_not_gate_with_input(copy_input_npin(signals->addr1->pins[0]), new_mem_node2, new_mem_node2->traverse_visited);
		and_node = make_2port_gate(LOGICAL_AND, 1, 1, 1, new_mem_node2, new_mem_node2->traverse_visited);
		connect_nodes(not_g, 0, and_node, 0);
		add_input_pin_to_node(and_node, copy_input_npin(signals->we1), 1);

		we = make_output_pins_for_existing_node(and_node, 1);
		add_input_port_to_memory(new_mem_node2, we, "we1");
		free_signal_list(we);

		not_g = make_not_gate_with_input(copy_input_npin(signals->addr2->pins[0]), new_mem_node2, new_mem_node2->traverse_visited);
		and_node = make_2port_gate(LOGICAL_AND, 1, 1, 1, new_mem_node2, new_mem_node2->traverse_visited);
		connect_nodes(not_g, 0, and_node, 0);

		add_input_pin_to_node(and_node, copy_input_npin(signals->we2), 1);

		we = make_output_pins_for_existing_node(and_node, 1);
		add_input_port_to_memory(new_mem_node2, we, "we2");
		free_signal_list(we);
	}

	// Add the clock signals.
	remap_input_port_to_memory(new_mem_node1, clk, "clk");
	copy_input_port_to_memory(new_mem_node2, clk, "clk");
	free_signal_list(clk);

	// Setup output ports on both nodes.
	allocate_more_output_pins(new_mem_node1, signals->out1->count + signals->out2->count);
	add_output_port_information(new_mem_node1, signals->out1->count);
	add_output_port_information(new_mem_node1, signals->out2->count);

	allocate_more_output_pins(new_mem_node2, signals->out1->count + signals->out2->count);
	add_output_port_information(new_mem_node2, signals->out1->count);
	add_output_port_information(new_mem_node2, signals->out2->count);

	/* Copy over the output pins for the new memory */
	for (i = 0; i < signals->data1->count; i++)
	{
		nnode_t *mux = make_2port_gate(MUX_2, 2, 2, 1, new_mem_node1, new_mem_node1->traverse_visited);
		nnode_t *not_g = make_not_gate(new_mem_node1, new_mem_node1->traverse_visited);
		add_input_pin_to_node(mux, copy_input_npin(signals->addr1->pins[0]), 0);
		add_input_pin_to_node(not_g, copy_input_npin(signals->addr1->pins[0]), 0);
		connect_nodes(not_g, 0, mux, 1);

		npin_t *pin = signals->out1->pins[i];
		pin->name = mux->name;
		pin->mapping = NULL;

		remap_pin_to_new_node(pin, mux, 0);

		connect_nodes(new_mem_node1, i, mux, 2);
		new_mem_node1->output_pins[i]->mapping = strdup("out1");

		connect_nodes(new_mem_node2, i, mux, 3);
		new_mem_node2->output_pins[i]->mapping = strdup("out1");
	}

	/* Copy over the output pins for the new memory */
	for (i = 0; i < signals->data1->count; i++)
	{
		nnode_t *mux = make_2port_gate(MUX_2, 2, 2, 1, new_mem_node1, new_mem_node1->traverse_visited);
		nnode_t *not_g = make_not_gate(new_mem_node1, new_mem_node1->traverse_visited);
		add_input_pin_to_node(mux, copy_input_npin(signals->addr2->pins[0]), 0);
		add_input_pin_to_node(not_g, copy_input_npin(signals->addr2->pins[0]), 0);
		connect_nodes(not_g, 0, mux, 1);

		int pin_index = new_mem_node1->output_port_sizes[0] + i;

		npin_t *pin = signals->out2->pins[i];
		pin->name = mux->name;
		pin->mapping = NULL;

		remap_pin_to_new_node(pin, mux, 0);

		connect_nodes(new_mem_node1, pin_index, mux, 2);
		new_mem_node1->output_pins[pin_index]->mapping = strdup("out2");

		connect_nodes(new_mem_node2, pin_index, mux, 3);
		new_mem_node2->output_pins[pin_index]->mapping = strdup("out2");
	}

	free_dp_ram_signals(signals);
	free_signal_list(new_addr1);
	free_signal_list(new_addr2);
	free_nnode(node);

	split_dp_memory_depth(new_mem_node1, split_size);
	split_dp_memory_depth(new_mem_node2, split_size);
}

/*
 * Width-splits the given memory up into chunks the of the
 * width specified in the arch file.
 */
void split_sp_memory_width(nnode_t *node, int target_size)
{
	char port_name[] = "data";
	int data_port_number = get_input_port_index_from_mapping(node, port_name);

	oassert(data_port_number != -1);

	int data_port_size = node->input_port_sizes[data_port_number];

	int num_memories = ceil((double)data_port_size / (double)target_size);

	if (data_port_size <= target_size)
	{
		// If we don't need to split, put the original node back.
		sp_memory_list = insert_in_vptr_list(sp_memory_list, node);
	}
	else
	{
		int i;
		int data_pins_moved = 0;
		int output_pins_moved = 0;
		for (i = 0; i < num_memories; i++)
		{
			nnode_t *new_node= (nnode_t *)my_malloc_struct(sizeof(nnode_t));
			allocate_nnode(new_node);
			new_node->name = append_string(node->name, "-%d",i);
			sp_memory_list = insert_in_vptr_list(sp_memory_list, new_node);

			/* Copy properties from the original node */
			new_node->type = node->type;
			new_node->related_ast_node = node->related_ast_node;
			new_node->traverse_visited = node->traverse_visited;
			new_node->node_data = NULL;

			int j;
			for (j = 0; j < node->num_input_port_sizes; j++)
				add_input_port_information(new_node, 0);

			add_output_port_information(new_node, 0);

			int index = 0;
			int old_index = 0;
			for (j = 0; j < node->num_input_port_sizes; j++)
			{
				// Move this node's share of data pins out of the data port of the original node.
				if (j == data_port_number)
				{
					// Skip over data pins we've already moved.
					old_index += data_pins_moved;
					int k;
					for (k = 0; k < target_size && data_pins_moved < data_port_size; k++)
					{
						allocate_more_input_pins(new_node, 1);
						new_node->input_port_sizes[j]++;
						remap_pin_to_new_node(node->input_pins[old_index], new_node, index);
						index++;
						old_index++;
						data_pins_moved++;
					}
					int remaining_data_pins = data_port_size - data_pins_moved;
					// Skip over pins we have yet to copy.
					old_index += remaining_data_pins;
				}
				else
				{
					int k;
					for (k = 0; k < node->input_port_sizes[j]; k++)
					{
						allocate_more_input_pins(new_node, 1);
						new_node->input_port_sizes[j]++;
						// Copy pins for all but the last memory. the last one get the original pins moved to it.
						if (i < num_memories - 1)
							add_input_pin_to_node(new_node, copy_input_npin(node->input_pins[old_index]), index);
						else
							remap_pin_to_new_node(node->input_pins[old_index], new_node, index);
						index++;
						old_index++;
					}
				}
			}

			index = 0;
			old_index = 0;
			old_index += output_pins_moved;

			int k;
			for (k = 0; k < target_size && output_pins_moved < data_port_size; k++)
			{
				allocate_more_output_pins(new_node, 1);
				new_node->output_port_sizes[0]++;
				remap_pin_to_new_node(node->output_pins[old_index], new_node, index);
				index++;
				old_index++;
				output_pins_moved++;
			}
		}
		// Free the original node.
		free_nnode(node);
	}
}

/*
 * Splits the given dual port memory width into one or more memories with
 * width less than or equal to target_size.
 */
void split_dp_memory_width(nnode_t *node, int target_size)
{
	char data1_name[] = "data1";
	char data2_name[] = "data2";
	char out1_name[] = "out1";
	char out2_name[] = "out2";

	int data1_port_number = get_input_port_index_from_mapping(node, data1_name);
	int data2_port_number = get_input_port_index_from_mapping(node, data2_name);

	int out1_port_number  = get_output_port_index_from_mapping(node, out1_name);
	int out2_port_number  = get_output_port_index_from_mapping(node, out2_name);

	oassert(data1_port_number != -1);
	oassert(data2_port_number != -1);
	oassert(out1_port_number  != -1);
	oassert(out2_port_number  != -1);

	int data1_port_size = node->input_port_sizes[data1_port_number];
	int data2_port_size = node->input_port_sizes[data2_port_number];

	int out1_port_size  = node->output_port_sizes[out1_port_number];
	int out2_port_size  = node->output_port_sizes[out2_port_number];

	oassert(data1_port_size == data2_port_size);
	oassert(out1_port_size  == out2_port_size);
	oassert(data1_port_size == out1_port_size);

	int num_memories = ceil((double)data1_port_size / (double)target_size);

	if (data1_port_size <= target_size)
	{
		// If we're not splitting, put the original memory node back.
		dp_memory_list = insert_in_vptr_list(dp_memory_list, node);
	}
	else
	{
		int i;
		int data1_pins_moved = 0;
		int data2_pins_moved = 0;
		int out1_pins_moved  = 0;
		int out2_pins_moved  = 0;
		for (i = 0; i < num_memories; i++)
		{
			nnode_t *new_node= (nnode_t *)my_malloc_struct(sizeof(nnode_t));
			allocate_nnode(new_node);
			new_node->name = append_string(node->name, "-%d",i);
			dp_memory_list = insert_in_vptr_list(dp_memory_list, new_node);

			/* Copy properties from the original node */
			new_node->type = node->type;
			new_node->related_ast_node = node->related_ast_node;
			new_node->traverse_visited = node->traverse_visited;
			new_node->node_data = NULL;

			int j;
			for (j = 0; j < node->num_input_port_sizes; j++)
				add_input_port_information(new_node, 0);

			int index = 0;
			int old_index = 0;
			for (j = 0; j < node->num_input_port_sizes; j++)
			{
				// Move this node's share of data pins out of the data port of the original node.
				if (j == data1_port_number)
				{
					// Skip over data pins we've already moved.
					old_index += data1_pins_moved;
					int k;
					for (k = 0; k < target_size && data1_pins_moved < data1_port_size; k++)
					{
						allocate_more_input_pins(new_node, 1);
						new_node->input_port_sizes[j]++;
						remap_pin_to_new_node(node->input_pins[old_index], new_node, index);
						index++;
						old_index++;
						data1_pins_moved++;
					}
					int remaining_data_pins = data1_port_size - data1_pins_moved;
					// Skip over pins we have yet to copy.
					old_index += remaining_data_pins;
				}
				else if (j == data2_port_number)
				{
					// Skip over data pins we've already moved.
					old_index += data2_pins_moved;
					int k;
					for (k = 0; k < target_size && data2_pins_moved < data2_port_size; k++)
					{
						allocate_more_input_pins(new_node, 1);
						new_node->input_port_sizes[j]++;
						remap_pin_to_new_node(node->input_pins[old_index], new_node, index);
						index++;
						old_index++;
						data2_pins_moved++;
					}
					int remaining_data_pins = data2_port_size - data2_pins_moved;
					// Skip over pins we have yet to copy.
					old_index += remaining_data_pins;
				}
				else
				{
					int k;
					for (k = 0; k < node->input_port_sizes[j]; k++)
					{
						allocate_more_input_pins(new_node, 1);
						new_node->input_port_sizes[j]++;
						// Copy pins for all but the last memory. the last one get the original pins moved to it.
						if (i < num_memories - 1)
							add_input_pin_to_node(new_node, copy_input_npin(node->input_pins[old_index]), index);
						else
							remap_pin_to_new_node(node->input_pins[old_index], new_node, index);
						index++;
						old_index++;
					}
				}
			}

			for (j = 0; j < node->num_output_port_sizes; j++)
				add_output_port_information(new_node, 0);

			index = 0;
			old_index = 0;
			for (j = 0; j < node->num_output_port_sizes; j++)
			{
				// Move this node's share of data pins out of the data port of the original node.
				if (j == out1_port_number)
				{
					// Skip over data pins we've already moved.
					old_index += out1_pins_moved;
					int k;
					for (k = 0; k < target_size && out1_pins_moved < out1_port_size; k++)
					{
						allocate_more_output_pins(new_node, 1);
						new_node->output_port_sizes[j]++;
						remap_pin_to_new_node(node->output_pins[old_index], new_node, index);
						index++;
						old_index++;
						out1_pins_moved++;
					}
					int remaining_pins = out1_port_size - out1_pins_moved;
					// Skip over pins we have yet to copy.
					old_index += remaining_pins;
				}
				else if (j == out2_port_number)
				{
					// Skip over data pins we've already moved.
					old_index += out2_pins_moved;
					int k;
					for (k = 0; k < target_size && out2_pins_moved < out2_port_size; k++)
					{
						allocate_more_output_pins(new_node, 1);
						new_node->output_port_sizes[j]++;
						remap_pin_to_new_node(node->output_pins[old_index], new_node, index);
						index++;
						old_index++;
						out2_pins_moved++;
					}
					int remaining_pins = out2_port_size - out2_pins_moved;
					// Skip over pins we have yet to copy.
					old_index += remaining_pins;
				}
				else
				{
					oassert(FALSE);
				}
			}
		}
		// Free the original node.
		free_nnode(node);
	}
}

/*
 * Determines the single port ram split depth based on the configuration
 * variables and architecture.
 */
int get_sp_ram_split_depth()
{
	t_model_ports *hb_ports= get_model_port(single_port_rams->inputs, "addr");
	int split_size;
	if (configuration.split_memory_depth == -1) /* MIN */
		split_size = hb_ports->min_size;
	else if (configuration.split_memory_depth == -2) /* MIN */
		split_size = hb_ports->size;
	else if (configuration.split_memory_depth > 0)
		split_size = configuration.split_memory_depth;
	else
		split_size = hb_ports->size;

	oassert(split_size > 0);

	return split_size;
}

/*
 * Determines the dual port ram split depth based on the configuration
 * variables and architecture.
 */
int get_dp_ram_split_depth()
{
	t_model_ports *hb_ports= get_model_port(dual_port_rams->inputs, "addr1");
	int split_depth;
	if (configuration.split_memory_depth == -1) /* MIN */
		split_depth = hb_ports->min_size;
	else if (configuration.split_memory_depth == -2) /* MIN */
		split_depth = hb_ports->size;
	else if (configuration.split_memory_depth > 0)
		split_depth = configuration.split_memory_depth;
	else
		split_depth = hb_ports->size;

	oassert(split_depth > 0);

	return split_depth;
}

/*
 * Determines the single port ram split depth based on the configuration
 * variables and architecture.
 */
int get_sp_ram_split_width()
{
	if (configuration.split_memory_width)
	{
		return 1;
	}
	else
	{
		t_model *model = single_port_rams;
		char port_name[] = "data";
		t_model_ports *ports = get_model_port(model->inputs, port_name);
		return ports->size;
	}
}

/*
 * Determines the dual port ram split depth based on the configuration
 * variables and architecture.
 */
int get_dp_ram_split_width()
{
	if (configuration.split_memory_width)
	{
		return 1;
	}
	else
	{
		t_model *model = dual_port_rams;
		char port_name[] = "data1";
		t_model_ports *ports = get_model_port(model->inputs, port_name);
		return ports->size;
	}
}


/*
 * Removes all memories from the sp_memory_list and dp_memory_list which do not
 * have more than configuration.soft_logic_memory_depth_threshold address bits.
 */
void filter_memories_by_soft_logic_cutoff()
{
	if (single_port_rams)
	{
		t_linked_vptr *temp = sp_memory_list;
		sp_memory_list = NULL;
		while (temp != NULL)
		{
			nnode_t *node = (nnode_t *)temp->data_vptr;
			oassert(node != NULL);
			oassert(node->type == MEMORY);
			temp = delete_in_vptr_list(temp);

			int depth = get_sp_ram_depth(node);
			int width = get_sp_ram_width(node);
			if (depth > configuration.soft_logic_memory_depth_threshold || width > configuration.soft_logic_memory_width_threshold)
				sp_memory_list = insert_in_vptr_list(sp_memory_list, node);

		}
	}

	if (dual_port_rams)
	{
		t_linked_vptr *temp = dp_memory_list;
		dp_memory_list = NULL;
		while (temp != NULL)
		{
			nnode_t *node = (nnode_t *)temp->data_vptr;
			oassert(node != NULL);
			oassert(node->type == MEMORY);
			temp = delete_in_vptr_list(temp);

			int depth = get_dp_ram_depth(node);
			int width = get_dp_ram_width(node);
			if (depth > configuration.soft_logic_memory_depth_threshold || width > configuration.soft_logic_memory_width_threshold)
				dp_memory_list = insert_in_vptr_list(dp_memory_list, node);
		}
	}
}

/*-------------------------------------------------------------------------
 * (function: iterate_memories)
 *
 * This function will iterate over all of the memory hard blocks that
 *      exist in the netlist and perform a splitting so that they can
 *      be easily packed into hard memory blocks on the FPGA.
 *
 * This function will drop memories which fall below the soft logic threshold,
 * if those configuration variables are set.
 *-----------------------------------------------------------------------*/
void iterate_memories(netlist_t *netlist)
{
	/* Report on Logical Memory usage */
	check_memories_and_report_distribution();

	// Remove memories that don't meet the soft logic cutoff.
	filter_memories_by_soft_logic_cutoff();

	if (single_port_rams)
	{
		// Depth split
		int split_depth = get_sp_ram_split_depth();
		t_linked_vptr *temp = sp_memory_list;
		sp_memory_list = NULL;
		while (temp != NULL)
		{
			nnode_t *node = (nnode_t *)temp->data_vptr;
			oassert(node != NULL);
			oassert(node->type == MEMORY);
			temp = delete_in_vptr_list(temp);
			split_sp_memory_depth(node, split_depth);
		}

		// Width split
		int split_width = get_sp_ram_split_width();
		temp = sp_memory_list;
		sp_memory_list = NULL;
		while (temp != NULL)
		{
			nnode_t *node = (nnode_t *)temp->data_vptr;
			oassert(node != NULL);
			oassert(node->type == MEMORY);
			temp = delete_in_vptr_list(temp);
			split_sp_memory_width(node, split_width);
		}

		// Remove memories that are too small to use hard blocks.
		filter_memories_by_soft_logic_cutoff();

		// Pad the rest.
		temp = sp_memory_list;
		sp_memory_list = NULL;
		while (temp != NULL)
		{
			nnode_t *node = (nnode_t *)temp->data_vptr;
			oassert(node != NULL);
			oassert(node->type == MEMORY);
			temp = delete_in_vptr_list(temp);
			pad_sp_memory_width(node, netlist);
			pad_memory_input_port(node, netlist, single_port_rams, "addr");
		}
	}

	if (dual_port_rams)
	{
		// Depth split
		int split_depth = get_dp_ram_split_depth();
		t_linked_vptr *temp = dp_memory_list;
		dp_memory_list = NULL;
		while (temp != NULL)
		{
			nnode_t *node = (nnode_t *)temp->data_vptr;
			oassert(node != NULL);
			oassert(node->type == MEMORY);
			temp = delete_in_vptr_list(temp);
			split_dp_memory_depth(node, split_depth);
		}

		// Width split
		int split_width = get_dp_ram_split_width();
		temp = dp_memory_list;
		dp_memory_list = NULL;
		while (temp != NULL)
		{
			nnode_t *node = (nnode_t *)temp->data_vptr;
			oassert(node != NULL);
			oassert(node->type == MEMORY);
			temp = delete_in_vptr_list(temp);
			split_dp_memory_width(node, split_width);
		}

		// Remove memories that are too small to use hard blocks.
		filter_memories_by_soft_logic_cutoff();

		// Pad the rest
		temp = dp_memory_list;
		dp_memory_list = NULL;
		while (temp != NULL)
		{
			nnode_t *node = (nnode_t *)temp->data_vptr;
			oassert(node != NULL);
			oassert(node->type == MEMORY);
			temp = delete_in_vptr_list(temp);
			pad_dp_memory_width(node, netlist);
			pad_memory_input_port(node, netlist, dual_port_rams, "addr1");
			pad_memory_input_port(node, netlist, dual_port_rams, "addr2");
		}
	}
}

/*-------------------------------------------------------------------------
 * (function: free_memory_lists)
 *
 * Clean up the memory by deleting the list structure of memories
 *      during optimisation.
 *-----------------------------------------------------------------------*/
void free_memory_lists()
{
	while (sp_memory_list != NULL)
		sp_memory_list = delete_in_vptr_list(sp_memory_list);
	while (dp_memory_list != NULL)
		dp_memory_list = delete_in_vptr_list(dp_memory_list);
}

/*
 * Pads the width of a dual port memory to that specified in the arch file.
 */
void pad_dp_memory_width(nnode_t *node, netlist_t *netlist)
{
	oassert(node->type == MEMORY);
	oassert(dual_port_rams != NULL);

	pad_memory_input_port(node, netlist, dual_port_rams, "data1");
	pad_memory_input_port(node, netlist, dual_port_rams, "data2");

	pad_memory_output_port(node, netlist, dual_port_rams, "out1");
	pad_memory_output_port(node, netlist, dual_port_rams, "out2");

	dp_memory_list = insert_in_vptr_list(dp_memory_list, node);
}

/*
 * Pads the width of a single port memory to that specified in the arch file.
 */
void pad_sp_memory_width(nnode_t *node, netlist_t *netlist)
{
	oassert(node->type == MEMORY);
	oassert(single_port_rams != NULL);

	pad_memory_input_port (node, netlist, single_port_rams, "data");

	pad_memory_output_port(node, netlist, single_port_rams, "out");

	sp_memory_list = insert_in_vptr_list(sp_memory_list, node);
}

/*
 * Pads the given output port to the width specified in the given model.
 */
void pad_memory_output_port(nnode_t *node, netlist_t * /*netlist*/, t_model *model, const char *port_name)
{
	static int pad_pin_number = 0; 

	int port_number = get_output_port_index_from_mapping(node, port_name);
	int port_index  = get_output_pin_index_from_mapping (node, port_name);

	int port_size = node->output_port_sizes[port_number];

	t_model_ports *ports = get_model_port(model->outputs, port_name);

	int target_size = ports->size;
	int diff        = target_size - port_size;

	if (diff > 0)
	{
		allocate_more_output_pins(node, diff);

		// Shift other pins to the right, if any.
		int i;
		for (i = node->num_output_pins - 1; i >= port_index + target_size; i--)
			move_output_pin(node, i - diff, i);

		for (i = port_index + port_size; i < port_index + target_size; i++)
		{
			// Add new pins to the higher order spots.
			npin_t *new_pin = (npin_t *)my_malloc_struct(sizeof(npin_t));
			allocate_npin(new_pin);
			// Pad outputs with a unique and descriptive name to avoid collisions.
			new_pin->name = append_string("", "unconnected_memory_output~%d", pad_pin_number++);
			new_pin->mapping = strdup(port_name);
			add_output_pin_to_node(node, new_pin, i);
		}
		node->output_port_sizes[port_number] = target_size;
	}
}

/*
 * Pads the given input port to the width specified in the given model.
 */
void pad_memory_input_port(nnode_t *node, netlist_t *netlist, t_model *model, const char *port_name)
{
	oassert(node->type == MEMORY);
	oassert(model != NULL);

	int port_number = get_input_port_index_from_mapping(node, port_name);
	int port_index  = get_input_pin_index_from_mapping (node, port_name);

	oassert(port_number != -1);
	oassert(port_index  != -1);

	int port_size = node->input_port_sizes[port_number];

	t_model_ports *ports = get_model_port(model->inputs, port_name);

	int target_size = ports->size;
	int diff        = target_size - port_size;

	// Expand the inputs
	if (diff > 0)
	{
		allocate_more_input_pins(node, diff);

		// Shift other pins to the right, if any.
		int i;
		for (i = node->num_input_pins - 1; i >= port_index + target_size; i--)
			move_input_pin(node, i - diff, i);

		for (i = port_index + port_size; i < port_index + target_size; i++)
		{
			add_input_pin_to_node(node, get_pad_pin(netlist), i);
			node->input_pins[i]->mapping = strdup(port_name);
		}

		node->input_port_sizes[port_number] = target_size;
	}
}

#ifdef VPR6

char is_sp_ram(nnode_t *node)
{
	oassert(node != NULL);
	oassert(node->type == MEMORY);
	return is_ast_sp_ram(node->related_ast_node);
}

char is_dp_ram(nnode_t *node)
{
	oassert(node != NULL);
	oassert(node->type == MEMORY);
	return is_ast_dp_ram(node->related_ast_node);
}

char is_ast_sp_ram(ast_node_t *node)
{
	char *identifier = node->children[0]->types.identifier;
	if (!strcmp(identifier, "single_port_ram"))
		return TRUE;
	else
		return FALSE;
}

char is_ast_dp_ram(ast_node_t *node)
{
	char *identifier = node->children[0]->types.identifier;
	if (!strcmp(identifier, "dual_port_ram"))
		return TRUE;
	else
		return FALSE;
}

sp_ram_signals *get_sp_ram_signals(nnode_t *node)
{
	oassert(is_sp_ram(node));

	ast_node_t *ast_node = node->related_ast_node;
	sp_ram_signals *signals = (sp_ram_signals *)calloc(1,sizeof(sp_ram_signals));

	// Separate the input signals according to their mapping.
	signals->addr = init_signal_list();
	signals->data = init_signal_list();
	signals->out = init_signal_list();
	signals->we = NULL;
	signals->clk = NULL;

	int i;
	for (i = 0; i < node->num_input_pins; i++)
	{
		npin_t *pin = node->input_pins[i];
		if (!strcmp(pin->mapping, "addr"))
			add_pin_to_signal_list(signals->addr, pin);
		else if (!strcmp(pin->mapping, "data"))
			add_pin_to_signal_list(signals->data, pin);
		else if (!strcmp(pin->mapping, "we"))
			signals->we = pin;
		else if (!strcmp(pin->mapping, "clk"))
			signals->clk = pin;
		else
			error_message(NETLIST_ERROR, ast_node->line_number, ast_node->file_number,
					"Unexpected input pin mapping \"%s\" on memory node: %s\n",
					pin->mapping, node->name);
	}

	oassert(signals->clk != NULL);
	oassert(signals->we != NULL);
	oassert(signals->addr->count >= 1);
	oassert(signals->data->count >= 1);
	oassert(signals->data->count == node->num_output_pins);

	for (i = 0; i < node->num_output_pins; i++)
	{
		npin_t *pin = node->output_pins[i];
		if (!strcmp(pin->mapping, "out"))
			add_pin_to_signal_list(signals->out, pin);
		else
			error_message(NETLIST_ERROR, ast_node->line_number, ast_node->file_number,
					"Unexpected output pin mapping \"%s\" on memory node: %s\n",
					pin->mapping, node->name);
	}

	oassert(signals->out->count == signals->data->count);

	return signals;
}

void free_sp_ram_signals(sp_ram_signals *signalsvar)
{
	free_signal_list(signalsvar->data);
	free_signal_list(signalsvar->addr);
	free_signal_list(signalsvar->out);

	free_me(signalsvar);
}

dp_ram_signals *get_dp_ram_signals(nnode_t *node)
{
	oassert(is_dp_ram(node));

	ast_node_t *ast_node = node->related_ast_node;
	dp_ram_signals *signals = (dp_ram_signals *)calloc(1,sizeof(dp_ram_signals));

	// Separate the input signals according to their mapping.
	signals->addr1 = init_signal_list();
	signals->addr2 = init_signal_list();
	signals->data1 = init_signal_list();
	signals->data2 = init_signal_list();
	signals->out1  = init_signal_list();
	signals->out2  = init_signal_list();
	signals->we1 = NULL;
	signals->we2 = NULL;
	signals->clk = NULL;

	int i;
	for (i = 0; i < node->num_input_pins; i++)
	{
		npin_t *pin = node->input_pins[i];
		if (!strcmp(pin->mapping, "addr1"))
			add_pin_to_signal_list(signals->addr1, pin);
		else if (!strcmp(pin->mapping, "addr2"))
			add_pin_to_signal_list(signals->addr2, pin);
		else if (!strcmp(pin->mapping, "data1"))
			add_pin_to_signal_list(signals->data1, pin);
		else if (!strcmp(pin->mapping, "data2"))
			add_pin_to_signal_list(signals->data2, pin);
		else if (!strcmp(pin->mapping, "we1"))
			signals->we1 = pin;
		else if (!strcmp(pin->mapping, "we2"))
			signals->we2 = pin;
		else if (!strcmp(pin->mapping, "clk"))
			signals->clk = pin;
		else
			error_message(NETLIST_ERROR, ast_node->line_number, ast_node->file_number,
							"Unexpected input pin mapping \"%s\" on memory node: %s\n",
							pin->mapping, node->name);
	}

	// Sanity checks.
	oassert(signals->clk && signals->we1 && signals->we2);
	oassert(signals->addr1->count >= 1 && signals->data1->count >= 1);
	oassert(signals->addr2->count >= 1 && signals->data2->count >= 1);
	oassert(signals->addr1->count == signals->addr2->count);
	oassert(signals->data1->count == signals->data2->count);
	oassert(signals->data1->count + signals->data2->count == node->num_output_pins);

	// Separate output signals according to mapping.
	for (i = 0; i < node->num_output_pins; i++)
	{
		npin_t *pin = node->output_pins[i];
		if (!strcmp(pin->mapping, "out1"))
			add_pin_to_signal_list(signals->out1, pin);
		else if (!strcmp(pin->mapping, "out2"))
			add_pin_to_signal_list(signals->out2, pin);
		else
			error_message(NETLIST_ERROR, ast_node->line_number, ast_node->file_number,
							"Unexpected output pin mapping \"%s\" on memory node: %s\n",
							pin->mapping, node->name);
	}

	oassert(signals->out1->count == signals->out2->count);
	oassert(signals->out1->count == signals->data1->count);

	return signals;
}

void free_dp_ram_signals(dp_ram_signals *signalsvar)
{
	free_signal_list(signalsvar->data1);
	free_signal_list(signalsvar->data2);
	free_signal_list(signalsvar->addr1);
	free_signal_list(signalsvar->addr2);
	free_signal_list(signalsvar->out1);
	free_signal_list(signalsvar->out2);

	free_me(signalsvar);
}

/*
 * Expands the given single port ram block into soft logic.
 */
void instantiate_soft_single_port_ram(nnode_t *node, short mark, netlist_t *netlist)
{
	oassert(is_sp_ram(node));

	sp_ram_signals *signals = get_sp_ram_signals(node);

	// Construct an address decoder.
	signal_list_t *decoder = create_decoder(node, mark, signals->addr);

	// The total number of memory addresses. (2^address_bits)
	int num_addr = decoder->count;

	nnode_t **and_gates = (nnode_t **)calloc(num_addr,sizeof(nnode_t *));

	int i;
	for (i = 0; i < num_addr; i++)
	{
		npin_t *address_pin = decoder->pins[i];

		// An AND gate to enable and disable writing.
		nnode_t *and_g = make_1port_logic_gate(LOGICAL_AND, 2, node, mark);
		add_input_pin_to_node(and_g, address_pin, 0);

		if (!i) remap_pin_to_new_node(signals->we, and_g, 1);
		else    add_input_pin_to_node(and_g, copy_input_npin(signals->we), 1);

		and_gates[i] = and_g;
	}


	for (i = 0; i < signals->data->count; i++)
	{
		npin_t *data_pin = signals->data->pins[i];

		// The output multiplexer determines which memory cell is connected to the output register.
		nnode_t *output_mux = make_2port_gate(MULTI_PORT_MUX, num_addr, num_addr, 1, node, mark);

		int j;
		for (j = 0; j < num_addr; j++)
		{
			npin_t *address_pin = decoder->pins[j];

			// A multiplexer switches between accepting incoming data and keeping existing data.
			nnode_t *mux = make_2port_gate(MUX_2, 2, 2, 1, node, mark);
			nnode_t *not_g = make_not_gate(node, mark);
			connect_nodes(and_gates[j], 0, not_g, 0);
			connect_nodes(and_gates[j], 0, mux, 0);
			connect_nodes(not_g,0,mux,1);
			if (!j) remap_pin_to_new_node(data_pin, mux, 2);
			else    add_input_pin_to_node(mux, copy_input_npin(data_pin), 2);

			// A flipflop holds the value of each memory cell.
			nnode_t *ff = make_2port_gate(FF_NODE, 1, 1, 1, node, mark);
			connect_nodes(mux, 0, ff, 0);
			if (!i && !j) remap_pin_to_new_node(signals->clk, ff, 1);
			else          add_input_pin_to_node(ff, copy_input_npin(signals->clk), 1);

			// The output of the flipflop connects back to the multiplexer (to hold the value.)
			connect_nodes(ff, 0, mux, 3);

			// The flipflop connects to the output multiplexer.
			connect_nodes(ff, 0, output_mux, num_addr + j);

			// Hook the address pin up to the output mux.
			add_input_pin_to_node(output_mux, copy_input_npin(address_pin), j);
		}

		npin_t *output_pin = node->output_pins[i];

		// Make sure the BLIF name comes directly from the MUX.
		output_pin->name = NULL;

		remap_pin_to_new_node(output_pin, output_mux, 0);
		instantiate_multi_port_mux(output_mux, mark, netlist);
	}

	free_me(and_gates);

	// Free signal lists.
	free_sp_ram_signals(signals);
	free_signal_list(decoder);

	// Free the original hard block memory.
	free_nnode(node);
}

/*
 * Expands the given dual port ram block into soft logic.
 */
void instantiate_soft_dual_port_ram(nnode_t *node, short mark, netlist_t *netlist)
{
	oassert(is_dp_ram(node));

	dp_ram_signals *signals = get_dp_ram_signals(node);

	// Construct the address decoders.
	signal_list_t *decoder1 = create_decoder(node, mark, signals->addr1);
	signal_list_t *decoder2 = create_decoder(node, mark, signals->addr2);

	oassert(decoder1->count == decoder2->count);

	// The total number of memory addresses. (2^address_bits)
	int num_addr = decoder1->count;
	int data_width = signals->data1->count;

	// Arrays of common gates, one per address.
	nnode_t **and1_gates = (nnode_t **)calloc(num_addr,sizeof(nnode_t *));
	nnode_t **and2_gates = (nnode_t **)calloc(num_addr,sizeof(nnode_t *));
	nnode_t **or_gates =   (nnode_t **)calloc(num_addr,sizeof(nnode_t *));

	int i;
	for (i = 0; i < num_addr; i++)
	{
		npin_t *addr1_pin = decoder1->pins[i];
		npin_t *addr2_pin = decoder2->pins[i];

		// Write enable and gate for address 1.
		nnode_t *and1 = make_1port_logic_gate(LOGICAL_AND, 2, node, mark);
		add_input_pin_to_node(and1, addr1_pin, 0);

		if (!i) remap_pin_to_new_node(signals->we1, and1, 1);
		else    add_input_pin_to_node(and1, copy_input_npin(signals->we1), 1);

		// Write enable and gate for address 2.
		nnode_t *and2 = make_1port_logic_gate(LOGICAL_AND, 2, node, mark);
		add_input_pin_to_node(and2, addr2_pin, 0);

		if (!i) remap_pin_to_new_node(signals->we2, and2, 1);
		else    add_input_pin_to_node(and2, copy_input_npin(signals->we2), 1);

		and1_gates[i] = and1;
		and2_gates[i] = and2;

		// OR, to enable writing to this address when either port selects it for writing.
		nnode_t *or_g = make_1port_logic_gate(LOGICAL_OR, 2, node, mark);
		connect_nodes(and1, 0, or_g, 0);
		connect_nodes(and2, 0, or_g, 1);

		or_gates[i] = or_g;
	}

	for (i = 0; i < data_width; i++)
	{
		npin_t *data1_pin = signals->data1->pins[i];
		npin_t *data2_pin = signals->data2->pins[i];

		// The output multiplexer determines which memory cell is connected to the output register.
		nnode_t *output_mux1 = make_2port_gate(MULTI_PORT_MUX, num_addr, num_addr, 1, node, mark);
		nnode_t *output_mux2 = make_2port_gate(MULTI_PORT_MUX, num_addr, num_addr, 1, node, mark);

		int j;
		for (j = 0; j < num_addr; j++)
		{
			npin_t *addr1_pin = decoder1->pins[j];
			npin_t *addr2_pin = decoder2->pins[j];

			// The data mux selects between the two data lines for this address.
			nnode_t *data_mux = make_2port_gate(MUX_2, 2, 2, 1, node, mark);
			// Port 2 before 1 to mimic the simulator's behaviour when the addresses are the same.
			connect_nodes(and2_gates[j], 0, data_mux, 0);
			connect_nodes(and1_gates[j], 0, data_mux, 1);
			if (!j) remap_pin_to_new_node(data2_pin, data_mux, 2);
			else    add_input_pin_to_node(data_mux, copy_input_npin(data2_pin), 2);
			if (!j) remap_pin_to_new_node(data1_pin, data_mux, 3);
			else    add_input_pin_to_node(data_mux, copy_input_npin(data1_pin), 3);

			nnode_t *not_g = make_not_gate(node, mark);
			connect_nodes(or_gates[j], 0, not_g, 0);

			// A multiplexer switches between accepting incoming data and keeping existing data.
			nnode_t *mux = make_2port_gate(MUX_2, 2, 2, 1, node, mark);
			connect_nodes(or_gates[j], 0, mux, 0);
			connect_nodes(not_g, 0, mux, 1);
			connect_nodes(data_mux, 0, mux, 2);

			// A flipflop holds the value of each memory cell.
			nnode_t *ff = make_2port_gate(FF_NODE, 1, 1, 1, node, mark);
			connect_nodes(mux, 0, ff, 0);
			if (!i && !j) remap_pin_to_new_node(signals->clk, ff, 1);
			else          add_input_pin_to_node(ff, copy_input_npin(signals->clk), 1);

			// The output of the flipflop connects back to the multiplexer (to hold the value.)
			connect_nodes(ff, 0, mux, 3);

			// Connect the flipflop to both output muxes.
			connect_nodes(ff, 0, output_mux1, num_addr + j);
			connect_nodes(ff, 0, output_mux2, num_addr + j);

			// Connect address lines to the output muxes for this address.
			add_input_pin_to_node(output_mux1, copy_input_npin(addr1_pin), j);
			add_input_pin_to_node(output_mux2, copy_input_npin(addr2_pin), j);
		}

		npin_t *out1_pin = signals->out1->pins[i];
		npin_t *out2_pin = signals->out2->pins[i];

		// Make sure the BLIF name comes directly from the MUX.
		out1_pin->name = NULL;
		out2_pin->name = NULL;

		remap_pin_to_new_node(out1_pin, output_mux1, 0);
		remap_pin_to_new_node(out2_pin, output_mux2, 0);

		// Convert the output muxes to MUX_2 nodes.
		instantiate_multi_port_mux(output_mux1, mark, netlist);
		instantiate_multi_port_mux(output_mux2, mark, netlist);
	}

	free_me(and1_gates);
	free_me(and2_gates);
	free_me(or_gates);

	// Free signal lists.
	free_dp_ram_signals(signals);
	free_signal_list(decoder1);
	free_signal_list(decoder2);

	// Free the original hard block memory.
	free_nnode(node);
}

/*
 * Creates an n to 2^n decoder from the input signal list.
 */
signal_list_t *create_decoder(nnode_t *node, short mark, signal_list_t *input_list)
{
	int num_inputs = input_list->count;
	// Number of outputs is 2^num_inputs
	int num_outputs = 1 << num_inputs;

	// Create NOT gates for all inputs and put the outputs in their own signal list.
	signal_list_t *not_gates = init_signal_list();
	int i;
	for (i = 0; i < num_inputs; i++)
	{
		nnode_t *not_g = make_not_gate(node, mark);
		remap_pin_to_new_node(input_list->pins[i], not_g, 0);
		npin_t *not_output  = (npin_t *)my_malloc_struct(sizeof(npin_t));
		allocate_npin(not_output);
		add_output_pin_to_node(not_g, not_output, 0);
		nnet_t *net = (nnet_t*)my_malloc_struct(sizeof(nnet_t));
		allocate_nnet(net);
		add_driver_pin_to_net(net, not_output);
		
		not_output  = (npin_t *)my_malloc_struct(sizeof(npin_t));
		allocate_npin(not_output);
		add_fanout_pin_to_net(net, not_output);
		add_pin_to_signal_list(not_gates, not_output);

		npin_t *pin = (npin_t *)my_malloc_struct(sizeof(npin_t));
		allocate_npin(pin);
		net = input_list->pins[i]->net;
		add_fanout_pin_to_net(net, pin);

		input_list->pins[i] = pin;
	}

	// Create AND gates and assign signals.
	signal_list_t *return_list = init_signal_list();
	for (i = 0; i < num_outputs; i++)
	{
		// Each output is connected to an and gate which is driven by a single permutation of the inputs.
		nnode_t *and_g = make_1port_logic_gate(LOGICAL_AND, num_inputs, node, mark);

		int j;
		for (j = 0; j < num_inputs; j++)
		{
			// Look at the jth bit of i. If it's 0, take the negated signal.
			int value = (i & (1 << j)) >> j;
			npin_t *pin = value ? input_list->pins[j] : not_gates->pins[j];

			// Use the original not pins on the first iteration and the original input pins on the last.
			if (i > 0 && i < num_outputs - 1)
				pin = copy_input_npin(pin);

			// Connect the signal to the output and gate.
			add_input_pin_to_node(and_g, pin, j);
		}

		// Add output pin, net, and fanout pin.
		npin_t *output = (npin_t *)my_malloc_struct(sizeof(npin_t));
		allocate_npin(output);
		nnet_t *net = (nnet_t*)my_malloc_struct(sizeof(nnet_t));
		allocate_nnet(net);
		add_output_pin_to_node(and_g, output, 0);
		add_driver_pin_to_net(net, output);
		output = (npin_t *)my_malloc_struct(sizeof(npin_t));
		allocate_npin(output);
		add_fanout_pin_to_net(net, output);

		// Add the fanout pin (decoder output) to the return list.
		add_pin_to_signal_list(return_list, output);
	}

	free_signal_list(not_gates);
	return return_list;
}
#endif
=======
/*
Permission is hereby granted, free of charge, to any person
obtaining a copy of this software and associated documentation
files (the "Software"), to deal in the Software without
restriction, including without limitation the rights to use,
copy, modify, merge, publish, distribute, sublicense, and/or sell
copies of the Software, and to permit persons to whom the
Software is furnished to do so, subject to the following
conditions:

The above copyright notice and this permission notice shall be
included in all copies or substantial portions of the Software.

THE SOFTWARE IS PROVIDED "AS IS", WITHOUT WARRANTY OF ANY KIND,
EXPRESS OR IMPLIED, INCLUDING BUT NOT LIMITED TO THE WARRANTIES
OF MERCHANTABILITY, FITNESS FOR A PARTICULAR PURPOSE AND
NONINFRINGEMENT. IN NO EVENT SHALL THE AUTHORS OR COPYRIGHT
HOLDERS BE LIABLE FOR ANY CLAIM, DAMAGES OR OTHER LIABILITY,
WHETHER IN AN ACTION OF CONTRACT, TORT OR OTHERWISE, ARISING
FROM, OUT OF OR IN CONNECTION WITH THE SOFTWARE OR THE USE OR
OTHER DEALINGS IN THE SOFTWARE.
*/ 

#include <string.h>
#include <math.h>
#include "globals.h"
#include "errors.h"
#include "netlist_utils.h"
#include "node_creation_library.h"
#include "hard_blocks.h"
#include "memories.h"
#include "partial_map.h"
#include "vtr_util.h"

using vtr::t_linked_vptr;

t_model *single_port_rams = NULL;
t_model *dual_port_rams = NULL;

t_linked_vptr *sp_memory_list;
t_linked_vptr *dp_memory_list;
t_linked_vptr *split_list;
t_linked_vptr *memory_instances = NULL;
t_linked_vptr *memory_port_size_list = NULL;

void pad_dp_memory_width(nnode_t *node, netlist_t *netlist);
void pad_sp_memory_width(nnode_t *node, netlist_t *netlist);
void pad_memory_output_port(nnode_t *node, netlist_t *netlist, t_model *model, const char *port_name);
void pad_memory_input_port(nnode_t *node, netlist_t *netlist, t_model *model, const char *port_name);

void copy_input_port_to_memory(nnode_t *node, signal_list_t *signals, const char *port_name);
void copy_output_port_to_memory(nnode_t *node, signal_list_t *signals, const char *port_name);
void remap_input_port_to_memory(nnode_t *node, signal_list_t *signals, const char *port_name);
void remap_output_port_to_memory(nnode_t *node, signal_list_t *signalsvar, char *port_name);

int get_sp_ram_split_width();
int get_dp_ram_split_width();
void filter_memories_by_soft_logic_cutoff();

int get_sp_ram_depth(nnode_t *node)
{
	sp_ram_signals *signals = get_sp_ram_signals(node);
	int depth = signals->addr->count;
	free_sp_ram_signals(signals);
	return depth;
}

int get_dp_ram_depth(nnode_t *node)
{
	dp_ram_signals *signals = get_dp_ram_signals(node);
	oassert(signals->addr1->count == signals->addr2->count);
	int depth = signals->addr1->count;
	free_dp_ram_signals(signals);
	return depth;
}

int get_sp_ram_width(nnode_t *node)
{
	sp_ram_signals *signals = get_sp_ram_signals(node);
	int width = signals->data->count;
	free_sp_ram_signals(signals);
	return width;
}

int get_dp_ram_width(nnode_t *node)
{
	dp_ram_signals *signals = get_dp_ram_signals(node);
	oassert(signals->data1->count == signals->data2->count);
	int width = signals->data1->count;
	free_dp_ram_signals(signals);
	return width;
}

int get_memory_port_size(const char *name)
{
	t_linked_vptr *mpl;

	mpl = memory_port_size_list;
	while (mpl != NULL)
	{
		if (strcmp(((t_memory_port_sizes *)mpl->data_vptr)->name, name) == 0)
			return ((t_memory_port_sizes *)mpl->data_vptr)->size;
		mpl = mpl->next;
	}
	return -1;
}

void copy_input_port_to_memory(nnode_t *node, signal_list_t *signals, const char *port_name)
{
	signal_list_t *temp = copy_input_signals(signals);
	add_input_port_to_memory(node, temp, port_name);
	free_signal_list(temp);
}

void copy_output_port_to_memory(nnode_t *node, signal_list_t *signals, const char *port_name)
{
	signal_list_t *temp = copy_output_signals(signals);
	add_output_port_to_memory(node, temp, port_name);
	free_signal_list(temp);
}

/*
 * Re-maps the given input signals to the given port name on the given memory node.
 */
void remap_input_port_to_memory(nnode_t *node, signal_list_t *signals, const char *port_name)
{
	int i;
	int j = node->num_input_pins;

	// Make sure the port is not already assigned.
	for (i = 0; i < j; i++)
	{
		npin_t *pin = node->input_pins[i];
		if (!strcmp(pin->mapping, port_name))
		{
			error_message(NETLIST_ERROR, -1, -1,
					"Attempted to reassign output port %s to memory %s.", port_name, node->name);
		}
	}

	// Make room for the new port.
	allocate_more_input_pins(node, signals->count);
	add_input_port_information(node, signals->count);

	// Add the new port.
	for (i = 0; i < signals->count; i++, j++)
	{
		npin_t *pin = signals->pins[i];
		pin->mapping = vtr::strdup(port_name);
		remap_pin_to_new_node(pin, node, j);
	}
}

/*
 * Adds an input port with the given name and signals to the given memory node.
 *
 * Only allows each port to be added once.
 */
void add_input_port_to_memory(nnode_t *node, signal_list_t *signalsvar, const char *port_name)
{
	int i;
	int j = node->num_input_pins;

	// Make sure the port is not already assigned.
	for (i = 0; i < j; i++)
	{
		npin_t *pin = node->input_pins[i];
		if (!strcmp(pin->mapping, port_name))
		{
			error_message(NETLIST_ERROR, -1, -1,
					"Attempted to reassign output port %s to memory %s.", port_name, node->name);
		}
	}

	// Make room for the new port.
	allocate_more_input_pins(node, signalsvar->count);
	add_input_port_information(node, signalsvar->count);

	// Add the new port.
	for (i = 0; i < signalsvar->count; i++, j++)
	{
		npin_t *pin = signalsvar->pins[i];
		//if (pin->node && pin->node->input_pins && pin->node->input_pins[pin->pin_node_idx])
		//	pin->node->input_pins[pin->pin_node_idx] = NULL;
		pin->mapping = vtr::strdup(port_name);
		//if (pin->node)
		//	remap_pin_to_new_node(pin, node, j);
		//else
			add_input_pin_to_node(node, pin, j);
	}
}

/*
 * Re-maps the given output signals to the given port name on the given memory node.
 */
void remap_output_port_to_memory(nnode_t *node, signal_list_t *signalsvar, char *port_name)
{
	int i;
	int j = node->num_output_pins;

	// Make sure the port is not already assigned.
	for (i = 0; i < j; i++)
	{
		npin_t *pin = node->output_pins[i];
		if (!strcmp(pin->mapping, port_name))
		{
			error_message(NETLIST_ERROR, -1, -1,
					"Attempted to reassign output port %s to node %s.", port_name, node->name);
		}
	}

	// Make room for the new port.
	allocate_more_output_pins(node, signalsvar->count);
	add_output_port_information(node, signalsvar->count);

	// Add the new port.
	for (i = 0; i < signalsvar->count; i++, j++)
	{
		npin_t *pin = signalsvar->pins[i];
		pin->mapping = vtr::strdup(port_name);
		remap_pin_to_new_node(pin, node, j);
	}
}

/*
 * Adds an output port with the given name and the given
 * signals to the given memory node. Only allows the same port
 * to be added once.
 */
void add_output_port_to_memory(nnode_t *node, signal_list_t *signals, const char *port_name)
{
	int i;
	int j = node->num_output_pins;

	// Make sure the port is not already assigned.
	for (i = 0; i < j; i++)
	{
		npin_t *pin = node->output_pins[i];
		if (!strcmp(pin->mapping, port_name))
		{
			error_message(NETLIST_ERROR, -1, -1,
					"Attempted to reassign output port %s to node %s.", port_name, node->name);
		}
	}

	// Make room for the new port.
	allocate_more_output_pins(node, signals->count);
	add_output_port_information(node, signals->count);

	// Add the new port.
	for (i = 0; i < signals->count; i++, j++)
	{
		npin_t *pin = signals->pins[i];
		pin->mapping = vtr::strdup(port_name);
		add_output_pin_to_node(node, pin, j);
	}
}

/*
 * Checks memories to ensure that they fall within sane size boundaries.
 *
 * Reports the memory distribution as well.
 */
void check_memories_and_report_distribution()
{
	if ((sp_memory_list == NULL) && (dp_memory_list == NULL))
		return;

	printf("\nHard Logical Memory Distribution\n");
	printf("============================\n");

	
	long total_memory_bits = 0;
	int total_memory_block_counter = 0;
	int memory_max_width = 0;
	int memory_max_depth = 0;
	
	t_linked_vptr *temp = sp_memory_list;
	while (temp != NULL)
	{
		nnode_t *node = (nnode_t *)temp->data_vptr;

		int width = get_sp_ram_width(node);
		int depth = get_sp_ram_depth(node);

		if (depth > MEMORY_DEPTH_LIMIT)
			error_message(NETLIST_ERROR, -1, -1, "Memory %s of depth %d exceeds ODIN depth bound of %d.", node->name, depth, MEMORY_DEPTH_LIMIT);

		printf("SPRAM: %d width %d depth\n", width, depth);

		total_memory_bits += (long)width * ((long)1 << (long)depth);
		
		total_memory_block_counter++;

		if (width > memory_max_width) {
			memory_max_width = width;
		}
		if (depth > memory_max_depth) {
			memory_max_depth = depth;
		}
		
		temp = temp->next;
	}

	temp = dp_memory_list;
	while (temp != NULL)
	{
		nnode_t *node = (nnode_t *)temp->data_vptr;

		int width = get_dp_ram_width(node);
		int depth = get_dp_ram_depth(node);

		if (depth > MEMORY_DEPTH_LIMIT)
			error_message(NETLIST_ERROR, -1, -1, "Memory %s of depth %d exceeds ODIN depth bound of %d.", node->name, depth, MEMORY_DEPTH_LIMIT);

		printf("DPRAM: %d width %d depth\n", width, depth);
		total_memory_bits += (long)width * ((long)1 << (long)depth);
		
		total_memory_block_counter++;
		if (width > memory_max_width) {
			memory_max_width = width;
		}
		if (depth > memory_max_depth) {
			memory_max_depth = depth;
		}
		
		temp = temp->next;
	}
	
	printf("\nTotal Logical Memory Blocks = %d \n", total_memory_block_counter);
	printf("Total Logical Memory bits = %ld \n", total_memory_bits);
	printf("Max Memory Width = %d \n", memory_max_width);
	printf("Max Memory Depth = %d \n", memory_max_depth);
	printf("\n");
	
	return;
}

/*-------------------------------------------------------------------------
 * (function: split_sp_memory_depth)
 *
 * This function works to split the depth of a single port memory into 
 *   several smaller memories.
 *
 *   split_size: the number of address bits in the resulting memory.
 *------------------------------------------------------------------------
 */
void split_sp_memory_depth(nnode_t *node, int split_size)
{
	sp_ram_signals *signals = get_sp_ram_signals(node);

	int logical_size =  signals->addr->count;
	
	/* Check that the memory needs to be split */
	if (logical_size <= split_size)
	{
		free_sp_ram_signals(signals);
		sp_memory_list = insert_in_vptr_list(sp_memory_list, node);
		return;
	}

	int i;
	signal_list_t *new_addr = init_signal_list();
	for (i = 1; i < signals->addr->count; i++)
		add_pin_to_signal_list(new_addr, signals->addr->pins[i]);

	/* Create the new memory node */
	nnode_t *new_mem_node1 = allocate_nnode();
	nnode_t *new_mem_node2 = allocate_nnode();

	// Append the new name with an __S or __H
	new_mem_node1->name = append_string(node->name, "__S");
	new_mem_node2->name = append_string(node->name, "__H");

	/* Copy properties from the original memory node */
	new_mem_node1->type = node->type;
	new_mem_node1->related_ast_node = node->related_ast_node;
	new_mem_node1->traverse_visited = node->traverse_visited;
	new_mem_node2->type = node->type;
	new_mem_node2->related_ast_node = node->related_ast_node;
	new_mem_node2->traverse_visited = node->traverse_visited;

	// Move over the original pins to the first memory node.
	signal_list_t *clk = init_signal_list();
	add_pin_to_signal_list(clk, signals->clk);
	remap_input_port_to_memory(new_mem_node1, new_addr, "addr");
	remap_input_port_to_memory(new_mem_node1, signals->data, "data");

	// Copy the inputs to the second memory node.
	copy_input_port_to_memory(new_mem_node2, new_addr, "addr");
	copy_input_port_to_memory(new_mem_node2, signals->data, "data");

	// Hook up addresses and write enables.
	{
		signal_list_t *we;
		nnode_t *and_g = make_2port_gate(LOGICAL_AND, 1, 1, 1, new_mem_node1, new_mem_node1->traverse_visited);
		remap_pin_to_new_node(signals->we, and_g, 1);
		remap_pin_to_new_node(signals->addr->pins[0], and_g, 0);

		we = make_output_pins_for_existing_node(and_g, 1);
		add_input_port_to_memory(new_mem_node1, we, "we");
		free_signal_list(we);

		nnode_t *not_g = make_not_gate_with_input(copy_input_npin(signals->addr->pins[0]), new_mem_node2, new_mem_node2->traverse_visited);
		and_g = make_2port_gate(LOGICAL_AND, 1, 1, 1, new_mem_node2, new_mem_node2->traverse_visited);
		connect_nodes(not_g, 0, and_g, 0);

		add_input_pin_to_node(and_g, copy_input_npin(signals->we), 1);

		we = make_output_pins_for_existing_node(and_g, 1);
		add_input_port_to_memory(new_mem_node2, we, "we");
		free_signal_list(we);
	}

	// Add the clock signals.
	remap_input_port_to_memory(new_mem_node1, clk, "clk");
	copy_input_port_to_memory(new_mem_node2, clk, "clk");
	free_signal_list(clk);

	// Setup output ports on both nodes.
	allocate_more_output_pins(new_mem_node1, signals->out->count);
	add_output_port_information(new_mem_node1, signals->out->count);

	allocate_more_output_pins(new_mem_node2, signals->out->count);
	add_output_port_information(new_mem_node2, signals->out->count);

	/* Copy over the output pins for the new memory */
	for (i = 0; i < signals->data->count; i++)
	{
		nnode_t *mux = make_2port_gate(MUX_2, 2, 2, 1, new_mem_node1, new_mem_node1->traverse_visited);
		nnode_t *not_g = make_not_gate(new_mem_node1, new_mem_node1->traverse_visited);
		add_input_pin_to_node(mux, copy_input_npin(signals->addr->pins[0]), 0);
		add_input_pin_to_node(not_g, copy_input_npin(signals->addr->pins[0]), 0);
		connect_nodes(not_g, 0, mux, 1);

		npin_t *pin = signals->out->pins[i];
		pin->name = mux->name;
		pin->mapping = NULL;

		remap_pin_to_new_node(pin, mux, 0);

		connect_nodes(new_mem_node1, i, mux, 2);
		new_mem_node1->output_pins[i]->mapping = vtr::strdup("out");

		connect_nodes(new_mem_node2, i, mux, 3);
		new_mem_node2->output_pins[i]->mapping = vtr::strdup("out");
	}

	free_sp_ram_signals(signals);
	free_signal_list(new_addr);

	free_nnode(node);

	split_sp_memory_depth(new_mem_node1, split_size);
	split_sp_memory_depth(new_mem_node2, split_size);
}

/*-------------------------------------------------------------------------
 * (function: split_dp_memory_depth)
 *
 * This function works to split the depth of a dual port memory into 
 *   several smaller memories.
 *------------------------------------------------------------------------
 */
void split_dp_memory_depth(nnode_t *node, int split_size)
{
	dp_ram_signals *signals = get_dp_ram_signals(node);

	int logical_size =  signals->addr1->count;
 	
	/* Check that the memory needs to be split */
	if (logical_size <= split_size)
	{
		free_dp_ram_signals(signals);
		dp_memory_list = insert_in_vptr_list(dp_memory_list, node);
		return;
	} 

	signal_list_t *new_addr1 = init_signal_list();

	int i;
	for (i = 1; i < signals->addr1->count; i++)
		add_pin_to_signal_list(new_addr1, signals->addr1->pins[i]);

	signal_list_t *new_addr2 = init_signal_list();
	for (i = 1; i < signals->addr2->count; i++)
		add_pin_to_signal_list(new_addr2, signals->addr2->pins[i]);

	/* Create the new memory node */
	nnode_t *new_mem_node1 = allocate_nnode();
	nnode_t *new_mem_node2 = allocate_nnode();

	// Append the new name with an __S or __H
	new_mem_node1->name = append_string(node->name, "__S");
	new_mem_node2->name = append_string(node->name, "__H");

	/* Copy properties from the original memory node */
	new_mem_node1->type = node->type;
	new_mem_node1->related_ast_node = node->related_ast_node;
	new_mem_node1->traverse_visited = node->traverse_visited;
	new_mem_node2->type = node->type;
	new_mem_node2->related_ast_node = node->related_ast_node;
	new_mem_node2->traverse_visited = node->traverse_visited;

	// Move over the original pins to the first memory node.
	signal_list_t *clk = init_signal_list();
	add_pin_to_signal_list(clk, signals->clk);
	remap_input_port_to_memory(new_mem_node1, new_addr1, "addr1");
	remap_input_port_to_memory(new_mem_node1, new_addr2, "addr2");
	remap_input_port_to_memory(new_mem_node1, signals->data1, "data1");
	remap_input_port_to_memory(new_mem_node1, signals->data2, "data2");

	// Copy the inputs to the second memory node.
	copy_input_port_to_memory(new_mem_node2, new_addr1, "addr1");
	copy_input_port_to_memory(new_mem_node2, new_addr2, "addr2");
	copy_input_port_to_memory(new_mem_node2, signals->data1, "data1");
	copy_input_port_to_memory(new_mem_node2, signals->data2, "data2");

	// Hook up addresses and write enables.
	{
		signal_list_t *we;
		nnode_t *and_node = make_2port_gate(LOGICAL_AND, 1, 1, 1, new_mem_node1, new_mem_node1->traverse_visited);
		remap_pin_to_new_node(signals->we1, and_node, 1);
		remap_pin_to_new_node(signals->addr1->pins[0], and_node, 0);

		we = make_output_pins_for_existing_node(and_node, 1);
		add_input_port_to_memory(new_mem_node1, we, "we1");
		free_signal_list(we);

		and_node = make_2port_gate(LOGICAL_AND, 1, 1, 1, new_mem_node1, new_mem_node1->traverse_visited);
		remap_pin_to_new_node(signals->we2, and_node, 1);
		remap_pin_to_new_node(signals->addr2->pins[0], and_node, 0);

		we = make_output_pins_for_existing_node(and_node, 1);
		add_input_port_to_memory(new_mem_node1, we, "we2");
		free_signal_list(we);

		nnode_t *not_g = make_not_gate_with_input(copy_input_npin(signals->addr1->pins[0]), new_mem_node2, new_mem_node2->traverse_visited);
		and_node = make_2port_gate(LOGICAL_AND, 1, 1, 1, new_mem_node2, new_mem_node2->traverse_visited);
		connect_nodes(not_g, 0, and_node, 0);
		add_input_pin_to_node(and_node, copy_input_npin(signals->we1), 1);

		we = make_output_pins_for_existing_node(and_node, 1);
		add_input_port_to_memory(new_mem_node2, we, "we1");
		free_signal_list(we);

		not_g = make_not_gate_with_input(copy_input_npin(signals->addr2->pins[0]), new_mem_node2, new_mem_node2->traverse_visited);
		and_node = make_2port_gate(LOGICAL_AND, 1, 1, 1, new_mem_node2, new_mem_node2->traverse_visited);
		connect_nodes(not_g, 0, and_node, 0);

		add_input_pin_to_node(and_node, copy_input_npin(signals->we2), 1);

		we = make_output_pins_for_existing_node(and_node, 1);
		add_input_port_to_memory(new_mem_node2, we, "we2");
		free_signal_list(we);
	}

	// Add the clock signals.
	remap_input_port_to_memory(new_mem_node1, clk, "clk");
	copy_input_port_to_memory(new_mem_node2, clk, "clk");
	free_signal_list(clk);

	// Setup output ports on both nodes.
	allocate_more_output_pins(new_mem_node1, signals->out1->count + signals->out2->count);
	add_output_port_information(new_mem_node1, signals->out1->count);
	add_output_port_information(new_mem_node1, signals->out2->count);

	allocate_more_output_pins(new_mem_node2, signals->out1->count + signals->out2->count);
	add_output_port_information(new_mem_node2, signals->out1->count);
	add_output_port_information(new_mem_node2, signals->out2->count);

	/* Copy over the output pins for the new memory */
	for (i = 0; i < signals->data1->count; i++)
	{
		nnode_t *mux = make_2port_gate(MUX_2, 2, 2, 1, new_mem_node1, new_mem_node1->traverse_visited);
		nnode_t *not_g = make_not_gate(new_mem_node1, new_mem_node1->traverse_visited);
		add_input_pin_to_node(mux, copy_input_npin(signals->addr1->pins[0]), 0);
		add_input_pin_to_node(not_g, copy_input_npin(signals->addr1->pins[0]), 0);
		connect_nodes(not_g, 0, mux, 1);

		npin_t *pin = signals->out1->pins[i];
		pin->name = mux->name;
		pin->mapping = NULL;

		remap_pin_to_new_node(pin, mux, 0);

		connect_nodes(new_mem_node1, i, mux, 2);
		new_mem_node1->output_pins[i]->mapping = vtr::strdup("out1");

		connect_nodes(new_mem_node2, i, mux, 3);
		new_mem_node2->output_pins[i]->mapping = vtr::strdup("out1");
	}

	/* Copy over the output pins for the new memory */
	for (i = 0; i < signals->data1->count; i++)
	{
		nnode_t *mux = make_2port_gate(MUX_2, 2, 2, 1, new_mem_node1, new_mem_node1->traverse_visited);
		nnode_t *not_g = make_not_gate(new_mem_node1, new_mem_node1->traverse_visited);
		add_input_pin_to_node(mux, copy_input_npin(signals->addr2->pins[0]), 0);
		add_input_pin_to_node(not_g, copy_input_npin(signals->addr2->pins[0]), 0);
		connect_nodes(not_g, 0, mux, 1);

		int pin_index = new_mem_node1->output_port_sizes[0] + i;

		npin_t *pin = signals->out2->pins[i];
		pin->name = mux->name;
		pin->mapping = NULL;

		remap_pin_to_new_node(pin, mux, 0);

		connect_nodes(new_mem_node1, pin_index, mux, 2);
		new_mem_node1->output_pins[pin_index]->mapping = vtr::strdup("out2");

		connect_nodes(new_mem_node2, pin_index, mux, 3);
		new_mem_node2->output_pins[pin_index]->mapping = vtr::strdup("out2");
	}

	free_dp_ram_signals(signals);
	free_signal_list(new_addr1);
	free_signal_list(new_addr2);
	free_nnode(node);

	split_dp_memory_depth(new_mem_node1, split_size);
	split_dp_memory_depth(new_mem_node2, split_size);
}

/*
 * Width-splits the given memory up into chunks the of the
 * width specified in the arch file.
 */
void split_sp_memory_width(nnode_t *node, int target_size)
{
	char port_name[] = "data";
	int data_port_number = get_input_port_index_from_mapping(node, port_name);

	oassert(data_port_number != -1);

	int data_port_size = node->input_port_sizes[data_port_number];

	int num_memories = ceil((double)data_port_size / (double)target_size);

	if (data_port_size <= target_size)
	{
		// If we don't need to split, put the original node back.
		sp_memory_list = insert_in_vptr_list(sp_memory_list, node);
	}
	else
	{
		int i;
		int data_pins_moved = 0;
		int output_pins_moved = 0;
		for (i = 0; i < num_memories; i++)
		{
			nnode_t *new_node = allocate_nnode();
			new_node->name = append_string(node->name, "-%d",i);
			sp_memory_list = insert_in_vptr_list(sp_memory_list, new_node);

			/* Copy properties from the original node */
			new_node->type = node->type;
			new_node->related_ast_node = node->related_ast_node;
			new_node->traverse_visited = node->traverse_visited;
			new_node->node_data = NULL;

			int j;
			for (j = 0; j < node->num_input_port_sizes; j++)
				add_input_port_information(new_node, 0);

			add_output_port_information(new_node, 0);

			int index = 0;
			int old_index = 0;
			for (j = 0; j < node->num_input_port_sizes; j++)
			{
				// Move this node's share of data pins out of the data port of the original node.
				if (j == data_port_number)
				{
					// Skip over data pins we've already moved.
					old_index += data_pins_moved;
					int k;
					for (k = 0; k < target_size && data_pins_moved < data_port_size; k++)
					{
						allocate_more_input_pins(new_node, 1);
						new_node->input_port_sizes[j]++;
						remap_pin_to_new_node(node->input_pins[old_index], new_node, index);
						index++;
						old_index++;
						data_pins_moved++;
					}
					int remaining_data_pins = data_port_size - data_pins_moved;
					// Skip over pins we have yet to copy.
					old_index += remaining_data_pins;
				}
				else
				{
					int k;
					for (k = 0; k < node->input_port_sizes[j]; k++)
					{
						allocate_more_input_pins(new_node, 1);
						new_node->input_port_sizes[j]++;
						// Copy pins for all but the last memory. the last one get the original pins moved to it.
						if (i < num_memories - 1)
							add_input_pin_to_node(new_node, copy_input_npin(node->input_pins[old_index]), index);
						else
							remap_pin_to_new_node(node->input_pins[old_index], new_node, index);
						index++;
						old_index++;
					}
				}
			}

			index = 0;
			old_index = 0;
			old_index += output_pins_moved;

			int k;
			for (k = 0; k < target_size && output_pins_moved < data_port_size; k++)
			{
				allocate_more_output_pins(new_node, 1);
				new_node->output_port_sizes[0]++;
				remap_pin_to_new_node(node->output_pins[old_index], new_node, index);
				index++;
				old_index++;
				output_pins_moved++;
			}
		}
		// Free the original node.
		free_nnode(node);
	}
}

/*
 * Splits the given dual port memory width into one or more memories with
 * width less than or equal to target_size.
 */
void split_dp_memory_width(nnode_t *node, int target_size)
{
	char data1_name[] = "data1";
	char data2_name[] = "data2";
	char out1_name[] = "out1";
	char out2_name[] = "out2";

	int data1_port_number = get_input_port_index_from_mapping(node, data1_name);
	int data2_port_number = get_input_port_index_from_mapping(node, data2_name);

	int out1_port_number  = get_output_port_index_from_mapping(node, out1_name);
	int out2_port_number  = get_output_port_index_from_mapping(node, out2_name);

	oassert(data1_port_number != -1);
	oassert(data2_port_number != -1);
	oassert(out1_port_number  != -1);
	oassert(out2_port_number  != -1);

	int data1_port_size = node->input_port_sizes[data1_port_number];
	int data2_port_size = node->input_port_sizes[data2_port_number];

	int out1_port_size  = node->output_port_sizes[out1_port_number];
	int out2_port_size  = node->output_port_sizes[out2_port_number];

	oassert(data1_port_size == data2_port_size);
	oassert(out1_port_size  == out2_port_size);
	oassert(data1_port_size == out1_port_size);

	int num_memories = ceil((double)data1_port_size / (double)target_size);

	if (data1_port_size <= target_size)
	{
		// If we're not splitting, put the original memory node back.
		dp_memory_list = insert_in_vptr_list(dp_memory_list, node);
	}
	else
	{
		int i;
		int data1_pins_moved = 0;
		int data2_pins_moved = 0;
		int out1_pins_moved  = 0;
		int out2_pins_moved  = 0;
		for (i = 0; i < num_memories; i++)
		{
			nnode_t *new_node = allocate_nnode();
			new_node->name = append_string(node->name, "-%d",i);
			dp_memory_list = insert_in_vptr_list(dp_memory_list, new_node);

			/* Copy properties from the original node */
			new_node->type = node->type;
			new_node->related_ast_node = node->related_ast_node;
			new_node->traverse_visited = node->traverse_visited;
			new_node->node_data = NULL;

			int j;
			for (j = 0; j < node->num_input_port_sizes; j++)
				add_input_port_information(new_node, 0);

			int index = 0;
			int old_index = 0;
			for (j = 0; j < node->num_input_port_sizes; j++)
			{
				// Move this node's share of data pins out of the data port of the original node.
				if (j == data1_port_number)
				{
					// Skip over data pins we've already moved.
					old_index += data1_pins_moved;
					int k;
					for (k = 0; k < target_size && data1_pins_moved < data1_port_size; k++)
					{
						allocate_more_input_pins(new_node, 1);
						new_node->input_port_sizes[j]++;
						remap_pin_to_new_node(node->input_pins[old_index], new_node, index);
						index++;
						old_index++;
						data1_pins_moved++;
					}
					int remaining_data_pins = data1_port_size - data1_pins_moved;
					// Skip over pins we have yet to copy.
					old_index += remaining_data_pins;
				}
				else if (j == data2_port_number)
				{
					// Skip over data pins we've already moved.
					old_index += data2_pins_moved;
					int k;
					for (k = 0; k < target_size && data2_pins_moved < data2_port_size; k++)
					{
						allocate_more_input_pins(new_node, 1);
						new_node->input_port_sizes[j]++;
						remap_pin_to_new_node(node->input_pins[old_index], new_node, index);
						index++;
						old_index++;
						data2_pins_moved++;
					}
					int remaining_data_pins = data2_port_size - data2_pins_moved;
					// Skip over pins we have yet to copy.
					old_index += remaining_data_pins;
				}
				else
				{
					int k;
					for (k = 0; k < node->input_port_sizes[j]; k++)
					{
						allocate_more_input_pins(new_node, 1);
						new_node->input_port_sizes[j]++;
						// Copy pins for all but the last memory. the last one get the original pins moved to it.
						if (i < num_memories - 1)
							add_input_pin_to_node(new_node, copy_input_npin(node->input_pins[old_index]), index);
						else
							remap_pin_to_new_node(node->input_pins[old_index], new_node, index);
						index++;
						old_index++;
					}
				}
			}

			for (j = 0; j < node->num_output_port_sizes; j++)
				add_output_port_information(new_node, 0);

			index = 0;
			old_index = 0;
			for (j = 0; j < node->num_output_port_sizes; j++)
			{
				// Move this node's share of data pins out of the data port of the original node.
				if (j == out1_port_number)
				{
					// Skip over data pins we've already moved.
					old_index += out1_pins_moved;
					int k;
					for (k = 0; k < target_size && out1_pins_moved < out1_port_size; k++)
					{
						allocate_more_output_pins(new_node, 1);
						new_node->output_port_sizes[j]++;
						remap_pin_to_new_node(node->output_pins[old_index], new_node, index);
						index++;
						old_index++;
						out1_pins_moved++;
					}
					int remaining_pins = out1_port_size - out1_pins_moved;
					// Skip over pins we have yet to copy.
					old_index += remaining_pins;
				}
				else if (j == out2_port_number)
				{
					// Skip over data pins we've already moved.
					old_index += out2_pins_moved;
					int k;
					for (k = 0; k < target_size && out2_pins_moved < out2_port_size; k++)
					{
						allocate_more_output_pins(new_node, 1);
						new_node->output_port_sizes[j]++;
						remap_pin_to_new_node(node->output_pins[old_index], new_node, index);
						index++;
						old_index++;
						out2_pins_moved++;
					}
					int remaining_pins = out2_port_size - out2_pins_moved;
					// Skip over pins we have yet to copy.
					old_index += remaining_pins;
				}
				else
				{
					oassert(FALSE);
				}
			}
		}
		// Free the original node.
		free_nnode(node);
	}
}

/*
 * Determines the single port ram split depth based on the configuration
 * variables and architecture.
 */
int get_sp_ram_split_depth()
{
	t_model_ports *hb_ports= get_model_port(single_port_rams->inputs, "addr");
	int split_size;
	if (configuration.split_memory_depth == -1) /* MIN */
		split_size = hb_ports->min_size;
	else if (configuration.split_memory_depth == -2) /* MIN */
		split_size = hb_ports->size;
	else if (configuration.split_memory_depth > 0)
		split_size = configuration.split_memory_depth;
	else
		split_size = hb_ports->size;

	oassert(split_size > 0);

	return split_size;
}

/*
 * Determines the dual port ram split depth based on the configuration
 * variables and architecture.
 */
int get_dp_ram_split_depth()
{
	t_model_ports *hb_ports= get_model_port(dual_port_rams->inputs, "addr1");
	int split_depth;
	if (configuration.split_memory_depth == -1) /* MIN */
		split_depth = hb_ports->min_size;
	else if (configuration.split_memory_depth == -2) /* MIN */
		split_depth = hb_ports->size;
	else if (configuration.split_memory_depth > 0)
		split_depth = configuration.split_memory_depth;
	else
		split_depth = hb_ports->size;

	oassert(split_depth > 0);

	return split_depth;
}

/*
 * Determines the single port ram split depth based on the configuration
 * variables and architecture.
 */
int get_sp_ram_split_width()
{
	if (configuration.split_memory_width)
	{
		return 1;
	}
	else
	{
		t_model *model = single_port_rams;
		char port_name[] = "data";
		t_model_ports *ports = get_model_port(model->inputs, port_name);
		return ports->size;
	}
}

/*
 * Determines the dual port ram split depth based on the configuration
 * variables and architecture.
 */
int get_dp_ram_split_width()
{
	if (configuration.split_memory_width)
	{
		return 1;
	}
	else
	{
		t_model *model = dual_port_rams;
		char port_name[] = "data1";
		t_model_ports *ports = get_model_port(model->inputs, port_name);
		return ports->size;
	}
}


/*
 * Removes all memories from the sp_memory_list and dp_memory_list which do not
 * have more than configuration.soft_logic_memory_depth_threshold address bits.
 */
void filter_memories_by_soft_logic_cutoff()
{
	if (single_port_rams)
	{
		t_linked_vptr *temp = sp_memory_list;
		sp_memory_list = NULL;
		while (temp != NULL)
		{
			nnode_t *node = (nnode_t *)temp->data_vptr;
			oassert(node != NULL);
			oassert(node->type == MEMORY);
			temp = delete_in_vptr_list(temp);

			int depth = get_sp_ram_depth(node);
			int width = get_sp_ram_width(node);
			if (depth > configuration.soft_logic_memory_depth_threshold || width > configuration.soft_logic_memory_width_threshold)
				sp_memory_list = insert_in_vptr_list(sp_memory_list, node);

		}
	}

	if (dual_port_rams)
	{
		t_linked_vptr *temp = dp_memory_list;
		dp_memory_list = NULL;
		while (temp != NULL)
		{
			nnode_t *node = (nnode_t *)temp->data_vptr;
			oassert(node != NULL);
			oassert(node->type == MEMORY);
			temp = delete_in_vptr_list(temp);

			int depth = get_dp_ram_depth(node);
			int width = get_dp_ram_width(node);
			if (depth > configuration.soft_logic_memory_depth_threshold || width > configuration.soft_logic_memory_width_threshold)
				dp_memory_list = insert_in_vptr_list(dp_memory_list, node);
		}
	}
}

/*-------------------------------------------------------------------------
 * (function: iterate_memories)
 *
 * This function will iterate over all of the memory hard blocks that
 *      exist in the netlist and perform a splitting so that they can
 *      be easily packed into hard memory blocks on the FPGA.
 *
 * This function will drop memories which fall below the soft logic threshold,
 * if those configuration variables are set.
 *-----------------------------------------------------------------------*/
void iterate_memories(netlist_t *netlist)
{
	/* Report on Logical Memory usage */
	check_memories_and_report_distribution();

	// Remove memories that don't meet the soft logic cutoff.
	filter_memories_by_soft_logic_cutoff();

	if (single_port_rams)
	{
		// Depth split
		int split_depth = get_sp_ram_split_depth();
		t_linked_vptr *temp = sp_memory_list;
		sp_memory_list = NULL;
		while (temp != NULL)
		{
			nnode_t *node = (nnode_t *)temp->data_vptr;
			oassert(node != NULL);
			oassert(node->type == MEMORY);
			temp = delete_in_vptr_list(temp);
			split_sp_memory_depth(node, split_depth);
		}

		// Width split
		int split_width = get_sp_ram_split_width();
		temp = sp_memory_list;
		sp_memory_list = NULL;
		while (temp != NULL)
		{
			nnode_t *node = (nnode_t *)temp->data_vptr;
			oassert(node != NULL);
			oassert(node->type == MEMORY);
			temp = delete_in_vptr_list(temp);
			split_sp_memory_width(node, split_width);
		}

		// Remove memories that are too small to use hard blocks.
		filter_memories_by_soft_logic_cutoff();

		// Pad the rest.
		temp = sp_memory_list;
		sp_memory_list = NULL;
		while (temp != NULL)
		{
			nnode_t *node = (nnode_t *)temp->data_vptr;
			oassert(node != NULL);
			oassert(node->type == MEMORY);
			temp = delete_in_vptr_list(temp);
			pad_sp_memory_width(node, netlist);
			pad_memory_input_port(node, netlist, single_port_rams, "addr");
		}
	}

	if (dual_port_rams)
	{
		// Depth split
		int split_depth = get_dp_ram_split_depth();
		t_linked_vptr *temp = dp_memory_list;
		dp_memory_list = NULL;
		while (temp != NULL)
		{
			nnode_t *node = (nnode_t *)temp->data_vptr;
			oassert(node != NULL);
			oassert(node->type == MEMORY);
			temp = delete_in_vptr_list(temp);
			split_dp_memory_depth(node, split_depth);
		}

		// Width split
		int split_width = get_dp_ram_split_width();
		temp = dp_memory_list;
		dp_memory_list = NULL;
		while (temp != NULL)
		{
			nnode_t *node = (nnode_t *)temp->data_vptr;
			oassert(node != NULL);
			oassert(node->type == MEMORY);
			temp = delete_in_vptr_list(temp);
			split_dp_memory_width(node, split_width);
		}

		// Remove memories that are too small to use hard blocks.
		filter_memories_by_soft_logic_cutoff();

		// Pad the rest
		temp = dp_memory_list;
		dp_memory_list = NULL;
		while (temp != NULL)
		{
			nnode_t *node = (nnode_t *)temp->data_vptr;
			oassert(node != NULL);
			oassert(node->type == MEMORY);
			temp = delete_in_vptr_list(temp);
			pad_dp_memory_width(node, netlist);
			pad_memory_input_port(node, netlist, dual_port_rams, "addr1");
			pad_memory_input_port(node, netlist, dual_port_rams, "addr2");
		}
	}
}

/*-------------------------------------------------------------------------
 * (function: free_memory_lists)
 *
 * Clean up the memory by deleting the list structure of memories
 *      during optimisation.
 *-----------------------------------------------------------------------*/
void free_memory_lists()
{
	while (sp_memory_list != NULL)
		sp_memory_list = delete_in_vptr_list(sp_memory_list);
	while (dp_memory_list != NULL)
		dp_memory_list = delete_in_vptr_list(dp_memory_list);
}

/*
 * Pads the width of a dual port memory to that specified in the arch file.
 */
void pad_dp_memory_width(nnode_t *node, netlist_t *netlist)
{
	oassert(node->type == MEMORY);
	oassert(dual_port_rams != NULL);

	pad_memory_input_port(node, netlist, dual_port_rams, "data1");
	pad_memory_input_port(node, netlist, dual_port_rams, "data2");

	pad_memory_output_port(node, netlist, dual_port_rams, "out1");
	pad_memory_output_port(node, netlist, dual_port_rams, "out2");

	dp_memory_list = insert_in_vptr_list(dp_memory_list, node);
}

/*
 * Pads the width of a single port memory to that specified in the arch file.
 */
void pad_sp_memory_width(nnode_t *node, netlist_t *netlist)
{
	oassert(node->type == MEMORY);
	oassert(single_port_rams != NULL);

	pad_memory_input_port (node, netlist, single_port_rams, "data");

	pad_memory_output_port(node, netlist, single_port_rams, "out");

	sp_memory_list = insert_in_vptr_list(sp_memory_list, node);
}

/*
 * Pads the given output port to the width specified in the given model.
 */
void pad_memory_output_port(nnode_t *node, netlist_t * /*netlist*/, t_model *model, const char *port_name)
{
	static int pad_pin_number = 0; 

	int port_number = get_output_port_index_from_mapping(node, port_name);
	int port_index  = get_output_pin_index_from_mapping (node, port_name);

	int port_size = node->output_port_sizes[port_number];

	t_model_ports *ports = get_model_port(model->outputs, port_name);

	int target_size = ports->size;
	int diff        = target_size - port_size;

	if (diff > 0)
	{
		allocate_more_output_pins(node, diff);

		// Shift other pins to the right, if any.
		int i;
		for (i = node->num_output_pins - 1; i >= port_index + target_size; i--)
			move_output_pin(node, i - diff, i);

		for (i = port_index + port_size; i < port_index + target_size; i++)
		{
			// Add new pins to the higher order spots.
			npin_t *new_pin = allocate_npin();
			// Pad outputs with a unique and descriptive name to avoid collisions.
			new_pin->name = append_string("", "unconnected_memory_output~%d", pad_pin_number++);
			new_pin->mapping = vtr::strdup(port_name);
			add_output_pin_to_node(node, new_pin, i);
		}
		node->output_port_sizes[port_number] = target_size;
	}
}

/*
 * Pads the given input port to the width specified in the given model.
 */
void pad_memory_input_port(nnode_t *node, netlist_t *netlist, t_model *model, const char *port_name)
{
	oassert(node->type == MEMORY);
	oassert(model != NULL);

	int port_number = get_input_port_index_from_mapping(node, port_name);
	int port_index  = get_input_pin_index_from_mapping (node, port_name);

	oassert(port_number != -1);
	oassert(port_index  != -1);

	int port_size = node->input_port_sizes[port_number];

	t_model_ports *ports = get_model_port(model->inputs, port_name);

	int target_size = ports->size;
	int diff        = target_size - port_size;

	// Expand the inputs
	if (diff > 0)
	{
		allocate_more_input_pins(node, diff);

		// Shift other pins to the right, if any.
		int i;
		for (i = node->num_input_pins - 1; i >= port_index + target_size; i--)
			move_input_pin(node, i - diff, i);

		for (i = port_index + port_size; i < port_index + target_size; i++)
		{
			add_input_pin_to_node(node, get_pad_pin(netlist), i);
			node->input_pins[i]->mapping = vtr::strdup(port_name);
		}

		node->input_port_sizes[port_number] = target_size;
	}
}

#ifdef VPR6

char is_sp_ram(nnode_t *node)
{
	oassert(node != NULL);
	oassert(node->type == MEMORY);
	return is_ast_sp_ram(node->related_ast_node);
}

char is_dp_ram(nnode_t *node)
{
	oassert(node != NULL);
	oassert(node->type == MEMORY);
	return is_ast_dp_ram(node->related_ast_node);
}

char is_ast_sp_ram(ast_node_t *node)
{
	char *identifier = node->children[0]->types.identifier;
	if (!strcmp(identifier, "single_port_ram"))
		return TRUE;
	else
		return FALSE;
}

char is_ast_dp_ram(ast_node_t *node)
{
	char *identifier = node->children[0]->types.identifier;
	if (!strcmp(identifier, "dual_port_ram"))
		return TRUE;
	else
		return FALSE;
}

sp_ram_signals *get_sp_ram_signals(nnode_t *node)
{
	oassert(is_sp_ram(node));

	ast_node_t *ast_node = node->related_ast_node;
	sp_ram_signals *signals = (sp_ram_signals *)malloc(sizeof(sp_ram_signals));

	// Separate the input signals according to their mapping.
	signals->addr = init_signal_list();
	signals->data = init_signal_list();
	signals->out = init_signal_list();
	signals->we = NULL;
	signals->clk = NULL;

	int i;
	for (i = 0; i < node->num_input_pins; i++)
	{
		npin_t *pin = node->input_pins[i];
		if (!strcmp(pin->mapping, "addr"))
			add_pin_to_signal_list(signals->addr, pin);
		else if (!strcmp(pin->mapping, "data"))
			add_pin_to_signal_list(signals->data, pin);
		else if (!strcmp(pin->mapping, "we"))
			signals->we = pin;
		else if (!strcmp(pin->mapping, "clk"))
			signals->clk = pin;
		else
			error_message(NETLIST_ERROR, ast_node->line_number, ast_node->file_number,
					"Unexpected input pin mapping \"%s\" on memory node: %s\n",
					pin->mapping, node->name);
	}

	oassert(signals->clk != NULL);
	oassert(signals->we != NULL);
	oassert(signals->addr->count >= 1);
	oassert(signals->data->count >= 1);
	oassert(signals->data->count == node->num_output_pins);

	for (i = 0; i < node->num_output_pins; i++)
	{
		npin_t *pin = node->output_pins[i];
		if (!strcmp(pin->mapping, "out"))
			add_pin_to_signal_list(signals->out, pin);
		else
			error_message(NETLIST_ERROR, ast_node->line_number, ast_node->file_number,
					"Unexpected output pin mapping \"%s\" on memory node: %s\n",
					pin->mapping, node->name);
	}

	oassert(signals->out->count == signals->data->count);

	return signals;
}

void free_sp_ram_signals(sp_ram_signals *signalsvar)
{
	free_signal_list(signalsvar->data);
	free_signal_list(signalsvar->addr);
	free_signal_list(signalsvar->out);

	free(signalsvar);
}

dp_ram_signals *get_dp_ram_signals(nnode_t *node)
{
	oassert(is_dp_ram(node));

	ast_node_t *ast_node = node->related_ast_node;
	dp_ram_signals *signals = (dp_ram_signals *)malloc(sizeof(dp_ram_signals));

	// Separate the input signals according to their mapping.
	signals->addr1 = init_signal_list();
	signals->addr2 = init_signal_list();
	signals->data1 = init_signal_list();
	signals->data2 = init_signal_list();
	signals->out1  = init_signal_list();
	signals->out2  = init_signal_list();
	signals->we1 = NULL;
	signals->we2 = NULL;
	signals->clk = NULL;

	int i;
	for (i = 0; i < node->num_input_pins; i++)
	{
		npin_t *pin = node->input_pins[i];
		if (!strcmp(pin->mapping, "addr1"))
			add_pin_to_signal_list(signals->addr1, pin);
		else if (!strcmp(pin->mapping, "addr2"))
			add_pin_to_signal_list(signals->addr2, pin);
		else if (!strcmp(pin->mapping, "data1"))
			add_pin_to_signal_list(signals->data1, pin);
		else if (!strcmp(pin->mapping, "data2"))
			add_pin_to_signal_list(signals->data2, pin);
		else if (!strcmp(pin->mapping, "we1"))
			signals->we1 = pin;
		else if (!strcmp(pin->mapping, "we2"))
			signals->we2 = pin;
		else if (!strcmp(pin->mapping, "clk"))
			signals->clk = pin;
		else
			error_message(NETLIST_ERROR, ast_node->line_number, ast_node->file_number,
							"Unexpected input pin mapping \"%s\" on memory node: %s\n",
							pin->mapping, node->name);
	}

	// Sanity checks.
	oassert(signals->clk != NULL);
	oassert(signals->we1 != NULL && signals->we2 != NULL);
	oassert(signals->addr1->count >= 1 && signals->data1->count >= 1);
	oassert(signals->addr2->count >= 1 && signals->data2->count >= 1);
	oassert(signals->addr1->count == signals->addr2->count);
	oassert(signals->data1->count == signals->data2->count);
	oassert(signals->data1->count + signals->data2->count == node->num_output_pins);

	// Separate output signals according to mapping.
	for (i = 0; i < node->num_output_pins; i++)
	{
		npin_t *pin = node->output_pins[i];
		if (!strcmp(pin->mapping, "out1"))
			add_pin_to_signal_list(signals->out1, pin);
		else if (!strcmp(pin->mapping, "out2"))
			add_pin_to_signal_list(signals->out2, pin);
		else
			error_message(NETLIST_ERROR, ast_node->line_number, ast_node->file_number,
							"Unexpected output pin mapping \"%s\" on memory node: %s\n",
							pin->mapping, node->name);
	}

	oassert(signals->out1->count == signals->out2->count);
	oassert(signals->out1->count == signals->data1->count);

	return signals;
}

void free_dp_ram_signals(dp_ram_signals *signalsvar)
{
	free_signal_list(signalsvar->data1);
	free_signal_list(signalsvar->data2);
	free_signal_list(signalsvar->addr1);
	free_signal_list(signalsvar->addr2);
	free_signal_list(signalsvar->out1);
	free_signal_list(signalsvar->out2);

	free(signalsvar);
}

/*
 * Expands the given single port ram block into soft logic.
 */
void instantiate_soft_single_port_ram(nnode_t *node, short mark, netlist_t *netlist)
{
	oassert(is_sp_ram(node));

	sp_ram_signals *signals = get_sp_ram_signals(node);

	// Construct an address decoder.
	signal_list_t *decoder = create_decoder(node, mark, signals->addr);

	// The total number of memory addresses. (2^address_bits)
	int num_addr = decoder->count;

	nnode_t **and_gates = (nnode_t **)malloc(sizeof(nnode_t *) * num_addr);

	int i;
	for (i = 0; i < num_addr; i++)
	{
		npin_t *address_pin = decoder->pins[i];

		// An AND gate to enable and disable writing.
		nnode_t *and_g = make_1port_logic_gate(LOGICAL_AND, 2, node, mark);
		add_input_pin_to_node(and_g, address_pin, 0);

		if (!i) remap_pin_to_new_node(signals->we, and_g, 1);
		else    add_input_pin_to_node(and_g, copy_input_npin(signals->we), 1);

		and_gates[i] = and_g;
	}


	for (i = 0; i < signals->data->count; i++)
	{
		npin_t *data_pin = signals->data->pins[i];

		// The output multiplexer determines which memory cell is connected to the output register.
		nnode_t *output_mux = make_2port_gate(MULTI_PORT_MUX, num_addr, num_addr, 1, node, mark);

		int j;
		for (j = 0; j < num_addr; j++)
		{
			npin_t *address_pin = decoder->pins[j];

			// A multiplexer switches between accepting incoming data and keeping existing data.
			nnode_t *mux = make_2port_gate(MUX_2, 2, 2, 1, node, mark);
			nnode_t *not_g = make_not_gate(node, mark);
			connect_nodes(and_gates[j], 0, not_g, 0);
			connect_nodes(and_gates[j], 0, mux, 0);
			connect_nodes(not_g,0,mux,1);
			if (!j) remap_pin_to_new_node(data_pin, mux, 2);
			else    add_input_pin_to_node(mux, copy_input_npin(data_pin), 2);

			// A flipflop holds the value of each memory cell.
			nnode_t *ff = make_2port_gate(FF_NODE, 1, 1, 1, node, mark);
			connect_nodes(mux, 0, ff, 0);
			if (!i && !j) remap_pin_to_new_node(signals->clk, ff, 1);
			else          add_input_pin_to_node(ff, copy_input_npin(signals->clk), 1);

			// The output of the flipflop connects back to the multiplexer (to hold the value.)
			connect_nodes(ff, 0, mux, 3);

			// The flipflop connects to the output multiplexer.
			connect_nodes(ff, 0, output_mux, num_addr + j);

			// Hook the address pin up to the output mux.
			add_input_pin_to_node(output_mux, copy_input_npin(address_pin), j);
		}

		npin_t *output_pin = node->output_pins[i];

		// Make sure the BLIF name comes directly from the MUX.
		output_pin->name = NULL;

		remap_pin_to_new_node(output_pin, output_mux, 0);
		instantiate_multi_port_mux(output_mux, mark, netlist);
	}

	free(and_gates);

	// Free signal lists.
	free_sp_ram_signals(signals);
	free_signal_list(decoder);

	// Free the original hard block memory.
	free_nnode(node);
}

/*
 * Expands the given dual port ram block into soft logic.
 */
void instantiate_soft_dual_port_ram(nnode_t *node, short mark, netlist_t *netlist)
{
	oassert(is_dp_ram(node));

	dp_ram_signals *signals = get_dp_ram_signals(node);

	// Construct the address decoders.
	signal_list_t *decoder1 = create_decoder(node, mark, signals->addr1);
	signal_list_t *decoder2 = create_decoder(node, mark, signals->addr2);

	oassert(decoder1->count == decoder2->count);

	// The total number of memory addresses. (2^address_bits)
	int num_addr = decoder1->count;
	int data_width = signals->data1->count;

	// Arrays of common gates, one per address.
	nnode_t **and1_gates = (nnode_t **)malloc(sizeof(nnode_t *) * num_addr);
	nnode_t **and2_gates = (nnode_t **)malloc(sizeof(nnode_t *) * num_addr);
	nnode_t **or_gates = (nnode_t **)malloc(sizeof(nnode_t *) * num_addr);

	int i;
	for (i = 0; i < num_addr; i++)
	{
		npin_t *addr1_pin = decoder1->pins[i];
		npin_t *addr2_pin = decoder2->pins[i];

		// Write enable and gate for address 1.
		nnode_t *and1 = make_1port_logic_gate(LOGICAL_AND, 2, node, mark);
		add_input_pin_to_node(and1, addr1_pin, 0);

		if (!i) remap_pin_to_new_node(signals->we1, and1, 1);
		else    add_input_pin_to_node(and1, copy_input_npin(signals->we1), 1);

		// Write enable and gate for address 2.
		nnode_t *and2 = make_1port_logic_gate(LOGICAL_AND, 2, node, mark);
		add_input_pin_to_node(and2, addr2_pin, 0);

		if (!i) remap_pin_to_new_node(signals->we2, and2, 1);
		else    add_input_pin_to_node(and2, copy_input_npin(signals->we2), 1);

		and1_gates[i] = and1;
		and2_gates[i] = and2;

		// OR, to enable writing to this address when either port selects it for writing.
		nnode_t *or_g = make_1port_logic_gate(LOGICAL_OR, 2, node, mark);
		connect_nodes(and1, 0, or_g, 0);
		connect_nodes(and2, 0, or_g, 1);

		or_gates[i] = or_g;
	}

	for (i = 0; i < data_width; i++)
	{
		npin_t *data1_pin = signals->data1->pins[i];
		npin_t *data2_pin = signals->data2->pins[i];

		// The output multiplexer determines which memory cell is connected to the output register.
		nnode_t *output_mux1 = make_2port_gate(MULTI_PORT_MUX, num_addr, num_addr, 1, node, mark);
		nnode_t *output_mux2 = make_2port_gate(MULTI_PORT_MUX, num_addr, num_addr, 1, node, mark);

		int j;
		for (j = 0; j < num_addr; j++)
		{
			npin_t *addr1_pin = decoder1->pins[j];
			npin_t *addr2_pin = decoder2->pins[j];

			// The data mux selects between the two data lines for this address.
			nnode_t *data_mux = make_2port_gate(MUX_2, 2, 2, 1, node, mark);
			// Port 2 before 1 to mimic the simulator's behaviour when the addresses are the same.
			connect_nodes(and2_gates[j], 0, data_mux, 0);
			connect_nodes(and1_gates[j], 0, data_mux, 1);
			if (!j) remap_pin_to_new_node(data2_pin, data_mux, 2);
			else    add_input_pin_to_node(data_mux, copy_input_npin(data2_pin), 2);
			if (!j) remap_pin_to_new_node(data1_pin, data_mux, 3);
			else    add_input_pin_to_node(data_mux, copy_input_npin(data1_pin), 3);

			nnode_t *not_g = make_not_gate(node, mark);
			connect_nodes(or_gates[j], 0, not_g, 0);

			// A multiplexer switches between accepting incoming data and keeping existing data.
			nnode_t *mux = make_2port_gate(MUX_2, 2, 2, 1, node, mark);
			connect_nodes(or_gates[j], 0, mux, 0);
			connect_nodes(not_g, 0, mux, 1);
			connect_nodes(data_mux, 0, mux, 2);

			// A flipflop holds the value of each memory cell.
			nnode_t *ff = make_2port_gate(FF_NODE, 1, 1, 1, node, mark);
			connect_nodes(mux, 0, ff, 0);
			if (!i && !j) remap_pin_to_new_node(signals->clk, ff, 1);
			else          add_input_pin_to_node(ff, copy_input_npin(signals->clk), 1);

			// The output of the flipflop connects back to the multiplexer (to hold the value.)
			connect_nodes(ff, 0, mux, 3);

			// Connect the flipflop to both output muxes.
			connect_nodes(ff, 0, output_mux1, num_addr + j);
			connect_nodes(ff, 0, output_mux2, num_addr + j);

			// Connect address lines to the output muxes for this address.
			add_input_pin_to_node(output_mux1, copy_input_npin(addr1_pin), j);
			add_input_pin_to_node(output_mux2, copy_input_npin(addr2_pin), j);
		}

		npin_t *out1_pin = signals->out1->pins[i];
		npin_t *out2_pin = signals->out2->pins[i];

		// Make sure the BLIF name comes directly from the MUX.
		out1_pin->name = NULL;
		out2_pin->name = NULL;

		remap_pin_to_new_node(out1_pin, output_mux1, 0);
		remap_pin_to_new_node(out2_pin, output_mux2, 0);

		// Convert the output muxes to MUX_2 nodes.
		instantiate_multi_port_mux(output_mux1, mark, netlist);
		instantiate_multi_port_mux(output_mux2, mark, netlist);
	}

	free(and1_gates);
	free(and2_gates);
	free(or_gates);

	// Free signal lists.
	free_dp_ram_signals(signals);
	free_signal_list(decoder1);
	free_signal_list(decoder2);

	// Free the original hard block memory.
	free_nnode(node);
}

/*
 * Creates an n to 2^n decoder from the input signal list.
 */
signal_list_t *create_decoder(nnode_t *node, short mark, signal_list_t *input_list)
{
	int num_inputs = input_list->count;
	// Number of outputs is 2^num_inputs
	int num_outputs = 1 << num_inputs;

	// Create NOT gates for all inputs and put the outputs in their own signal list.
	signal_list_t *not_gates = init_signal_list();
	int i;
	for (i = 0; i < num_inputs; i++)
	{
		nnode_t *not_g = make_not_gate(node, mark);
		remap_pin_to_new_node(input_list->pins[i], not_g, 0);
		npin_t *not_output = allocate_npin();
		add_output_pin_to_node(not_g, not_output, 0);
		nnet_t *net = allocate_nnet();
		add_driver_pin_to_net(net, not_output);
		not_output = allocate_npin();
		add_fanout_pin_to_net(net, not_output);
		add_pin_to_signal_list(not_gates, not_output);

		npin_t *pin = allocate_npin();
		net = input_list->pins[i]->net;

		add_fanout_pin_to_net(net, pin);

		input_list->pins[i] = pin;
	}

	// Create AND gates and assign signals.
	signal_list_t *return_list = init_signal_list();
	for (i = 0; i < num_outputs; i++)
	{
		// Each output is connected to an and gate which is driven by a single permutation of the inputs.
		nnode_t *and_g = make_1port_logic_gate(LOGICAL_AND, num_inputs, node, mark);

		int j;
		for (j = 0; j < num_inputs; j++)
		{
			// Look at the jth bit of i. If it's 0, take the negated signal.
			int value = (i & (1 << j)) >> j;
			npin_t *pin = value ? input_list->pins[j] : not_gates->pins[j];

			// Use the original not pins on the first iteration and the original input pins on the last.
			if (i > 0 && i < num_outputs - 1)
				pin = copy_input_npin(pin);

			// Connect the signal to the output and gate.
			add_input_pin_to_node(and_g, pin, j);
		}

		// Add output pin, net, and fanout pin.
		npin_t *output = allocate_npin();
		nnet_t *net = allocate_nnet();
		add_output_pin_to_node(and_g, output, 0);
		add_driver_pin_to_net(net, output);
		output = allocate_npin();
		add_fanout_pin_to_net(net, output);

		// Add the fanout pin (decoder output) to the return list.
		add_pin_to_signal_list(return_list, output);
	}

	free_signal_list(not_gates);
	return return_list;
}
#endif
>>>>>>> 9508d2ed
<|MERGE_RESOLUTION|>--- conflicted
+++ resolved
@@ -1,4 +1,3 @@
-<<<<<<< HEAD
 /*
 Permission is hereby granted, free of charge, to any person
 obtaining a copy of this software and associated documentation
@@ -33,6 +32,7 @@
 #include "hard_blocks.h"
 #include "memories.h"
 #include "partial_map.h"
+#include "vtr_util.h"
 
 
 using vtr::t_linked_vptr;
@@ -1755,1749 +1755,4 @@
 	free_signal_list(not_gates);
 	return return_list;
 }
-#endif
-=======
-/*
-Permission is hereby granted, free of charge, to any person
-obtaining a copy of this software and associated documentation
-files (the "Software"), to deal in the Software without
-restriction, including without limitation the rights to use,
-copy, modify, merge, publish, distribute, sublicense, and/or sell
-copies of the Software, and to permit persons to whom the
-Software is furnished to do so, subject to the following
-conditions:
-
-The above copyright notice and this permission notice shall be
-included in all copies or substantial portions of the Software.
-
-THE SOFTWARE IS PROVIDED "AS IS", WITHOUT WARRANTY OF ANY KIND,
-EXPRESS OR IMPLIED, INCLUDING BUT NOT LIMITED TO THE WARRANTIES
-OF MERCHANTABILITY, FITNESS FOR A PARTICULAR PURPOSE AND
-NONINFRINGEMENT. IN NO EVENT SHALL THE AUTHORS OR COPYRIGHT
-HOLDERS BE LIABLE FOR ANY CLAIM, DAMAGES OR OTHER LIABILITY,
-WHETHER IN AN ACTION OF CONTRACT, TORT OR OTHERWISE, ARISING
-FROM, OUT OF OR IN CONNECTION WITH THE SOFTWARE OR THE USE OR
-OTHER DEALINGS IN THE SOFTWARE.
-*/ 
-
-#include <string.h>
-#include <math.h>
-#include "globals.h"
-#include "errors.h"
-#include "netlist_utils.h"
-#include "node_creation_library.h"
-#include "hard_blocks.h"
-#include "memories.h"
-#include "partial_map.h"
-#include "vtr_util.h"
-
-using vtr::t_linked_vptr;
-
-t_model *single_port_rams = NULL;
-t_model *dual_port_rams = NULL;
-
-t_linked_vptr *sp_memory_list;
-t_linked_vptr *dp_memory_list;
-t_linked_vptr *split_list;
-t_linked_vptr *memory_instances = NULL;
-t_linked_vptr *memory_port_size_list = NULL;
-
-void pad_dp_memory_width(nnode_t *node, netlist_t *netlist);
-void pad_sp_memory_width(nnode_t *node, netlist_t *netlist);
-void pad_memory_output_port(nnode_t *node, netlist_t *netlist, t_model *model, const char *port_name);
-void pad_memory_input_port(nnode_t *node, netlist_t *netlist, t_model *model, const char *port_name);
-
-void copy_input_port_to_memory(nnode_t *node, signal_list_t *signals, const char *port_name);
-void copy_output_port_to_memory(nnode_t *node, signal_list_t *signals, const char *port_name);
-void remap_input_port_to_memory(nnode_t *node, signal_list_t *signals, const char *port_name);
-void remap_output_port_to_memory(nnode_t *node, signal_list_t *signalsvar, char *port_name);
-
-int get_sp_ram_split_width();
-int get_dp_ram_split_width();
-void filter_memories_by_soft_logic_cutoff();
-
-int get_sp_ram_depth(nnode_t *node)
-{
-	sp_ram_signals *signals = get_sp_ram_signals(node);
-	int depth = signals->addr->count;
-	free_sp_ram_signals(signals);
-	return depth;
-}
-
-int get_dp_ram_depth(nnode_t *node)
-{
-	dp_ram_signals *signals = get_dp_ram_signals(node);
-	oassert(signals->addr1->count == signals->addr2->count);
-	int depth = signals->addr1->count;
-	free_dp_ram_signals(signals);
-	return depth;
-}
-
-int get_sp_ram_width(nnode_t *node)
-{
-	sp_ram_signals *signals = get_sp_ram_signals(node);
-	int width = signals->data->count;
-	free_sp_ram_signals(signals);
-	return width;
-}
-
-int get_dp_ram_width(nnode_t *node)
-{
-	dp_ram_signals *signals = get_dp_ram_signals(node);
-	oassert(signals->data1->count == signals->data2->count);
-	int width = signals->data1->count;
-	free_dp_ram_signals(signals);
-	return width;
-}
-
-int get_memory_port_size(const char *name)
-{
-	t_linked_vptr *mpl;
-
-	mpl = memory_port_size_list;
-	while (mpl != NULL)
-	{
-		if (strcmp(((t_memory_port_sizes *)mpl->data_vptr)->name, name) == 0)
-			return ((t_memory_port_sizes *)mpl->data_vptr)->size;
-		mpl = mpl->next;
-	}
-	return -1;
-}
-
-void copy_input_port_to_memory(nnode_t *node, signal_list_t *signals, const char *port_name)
-{
-	signal_list_t *temp = copy_input_signals(signals);
-	add_input_port_to_memory(node, temp, port_name);
-	free_signal_list(temp);
-}
-
-void copy_output_port_to_memory(nnode_t *node, signal_list_t *signals, const char *port_name)
-{
-	signal_list_t *temp = copy_output_signals(signals);
-	add_output_port_to_memory(node, temp, port_name);
-	free_signal_list(temp);
-}
-
-/*
- * Re-maps the given input signals to the given port name on the given memory node.
- */
-void remap_input_port_to_memory(nnode_t *node, signal_list_t *signals, const char *port_name)
-{
-	int i;
-	int j = node->num_input_pins;
-
-	// Make sure the port is not already assigned.
-	for (i = 0; i < j; i++)
-	{
-		npin_t *pin = node->input_pins[i];
-		if (!strcmp(pin->mapping, port_name))
-		{
-			error_message(NETLIST_ERROR, -1, -1,
-					"Attempted to reassign output port %s to memory %s.", port_name, node->name);
-		}
-	}
-
-	// Make room for the new port.
-	allocate_more_input_pins(node, signals->count);
-	add_input_port_information(node, signals->count);
-
-	// Add the new port.
-	for (i = 0; i < signals->count; i++, j++)
-	{
-		npin_t *pin = signals->pins[i];
-		pin->mapping = vtr::strdup(port_name);
-		remap_pin_to_new_node(pin, node, j);
-	}
-}
-
-/*
- * Adds an input port with the given name and signals to the given memory node.
- *
- * Only allows each port to be added once.
- */
-void add_input_port_to_memory(nnode_t *node, signal_list_t *signalsvar, const char *port_name)
-{
-	int i;
-	int j = node->num_input_pins;
-
-	// Make sure the port is not already assigned.
-	for (i = 0; i < j; i++)
-	{
-		npin_t *pin = node->input_pins[i];
-		if (!strcmp(pin->mapping, port_name))
-		{
-			error_message(NETLIST_ERROR, -1, -1,
-					"Attempted to reassign output port %s to memory %s.", port_name, node->name);
-		}
-	}
-
-	// Make room for the new port.
-	allocate_more_input_pins(node, signalsvar->count);
-	add_input_port_information(node, signalsvar->count);
-
-	// Add the new port.
-	for (i = 0; i < signalsvar->count; i++, j++)
-	{
-		npin_t *pin = signalsvar->pins[i];
-		//if (pin->node && pin->node->input_pins && pin->node->input_pins[pin->pin_node_idx])
-		//	pin->node->input_pins[pin->pin_node_idx] = NULL;
-		pin->mapping = vtr::strdup(port_name);
-		//if (pin->node)
-		//	remap_pin_to_new_node(pin, node, j);
-		//else
-			add_input_pin_to_node(node, pin, j);
-	}
-}
-
-/*
- * Re-maps the given output signals to the given port name on the given memory node.
- */
-void remap_output_port_to_memory(nnode_t *node, signal_list_t *signalsvar, char *port_name)
-{
-	int i;
-	int j = node->num_output_pins;
-
-	// Make sure the port is not already assigned.
-	for (i = 0; i < j; i++)
-	{
-		npin_t *pin = node->output_pins[i];
-		if (!strcmp(pin->mapping, port_name))
-		{
-			error_message(NETLIST_ERROR, -1, -1,
-					"Attempted to reassign output port %s to node %s.", port_name, node->name);
-		}
-	}
-
-	// Make room for the new port.
-	allocate_more_output_pins(node, signalsvar->count);
-	add_output_port_information(node, signalsvar->count);
-
-	// Add the new port.
-	for (i = 0; i < signalsvar->count; i++, j++)
-	{
-		npin_t *pin = signalsvar->pins[i];
-		pin->mapping = vtr::strdup(port_name);
-		remap_pin_to_new_node(pin, node, j);
-	}
-}
-
-/*
- * Adds an output port with the given name and the given
- * signals to the given memory node. Only allows the same port
- * to be added once.
- */
-void add_output_port_to_memory(nnode_t *node, signal_list_t *signals, const char *port_name)
-{
-	int i;
-	int j = node->num_output_pins;
-
-	// Make sure the port is not already assigned.
-	for (i = 0; i < j; i++)
-	{
-		npin_t *pin = node->output_pins[i];
-		if (!strcmp(pin->mapping, port_name))
-		{
-			error_message(NETLIST_ERROR, -1, -1,
-					"Attempted to reassign output port %s to node %s.", port_name, node->name);
-		}
-	}
-
-	// Make room for the new port.
-	allocate_more_output_pins(node, signals->count);
-	add_output_port_information(node, signals->count);
-
-	// Add the new port.
-	for (i = 0; i < signals->count; i++, j++)
-	{
-		npin_t *pin = signals->pins[i];
-		pin->mapping = vtr::strdup(port_name);
-		add_output_pin_to_node(node, pin, j);
-	}
-}
-
-/*
- * Checks memories to ensure that they fall within sane size boundaries.
- *
- * Reports the memory distribution as well.
- */
-void check_memories_and_report_distribution()
-{
-	if ((sp_memory_list == NULL) && (dp_memory_list == NULL))
-		return;
-
-	printf("\nHard Logical Memory Distribution\n");
-	printf("============================\n");
-
-	
-	long total_memory_bits = 0;
-	int total_memory_block_counter = 0;
-	int memory_max_width = 0;
-	int memory_max_depth = 0;
-	
-	t_linked_vptr *temp = sp_memory_list;
-	while (temp != NULL)
-	{
-		nnode_t *node = (nnode_t *)temp->data_vptr;
-
-		int width = get_sp_ram_width(node);
-		int depth = get_sp_ram_depth(node);
-
-		if (depth > MEMORY_DEPTH_LIMIT)
-			error_message(NETLIST_ERROR, -1, -1, "Memory %s of depth %d exceeds ODIN depth bound of %d.", node->name, depth, MEMORY_DEPTH_LIMIT);
-
-		printf("SPRAM: %d width %d depth\n", width, depth);
-
-		total_memory_bits += (long)width * ((long)1 << (long)depth);
-		
-		total_memory_block_counter++;
-
-		if (width > memory_max_width) {
-			memory_max_width = width;
-		}
-		if (depth > memory_max_depth) {
-			memory_max_depth = depth;
-		}
-		
-		temp = temp->next;
-	}
-
-	temp = dp_memory_list;
-	while (temp != NULL)
-	{
-		nnode_t *node = (nnode_t *)temp->data_vptr;
-
-		int width = get_dp_ram_width(node);
-		int depth = get_dp_ram_depth(node);
-
-		if (depth > MEMORY_DEPTH_LIMIT)
-			error_message(NETLIST_ERROR, -1, -1, "Memory %s of depth %d exceeds ODIN depth bound of %d.", node->name, depth, MEMORY_DEPTH_LIMIT);
-
-		printf("DPRAM: %d width %d depth\n", width, depth);
-		total_memory_bits += (long)width * ((long)1 << (long)depth);
-		
-		total_memory_block_counter++;
-		if (width > memory_max_width) {
-			memory_max_width = width;
-		}
-		if (depth > memory_max_depth) {
-			memory_max_depth = depth;
-		}
-		
-		temp = temp->next;
-	}
-	
-	printf("\nTotal Logical Memory Blocks = %d \n", total_memory_block_counter);
-	printf("Total Logical Memory bits = %ld \n", total_memory_bits);
-	printf("Max Memory Width = %d \n", memory_max_width);
-	printf("Max Memory Depth = %d \n", memory_max_depth);
-	printf("\n");
-	
-	return;
-}
-
-/*-------------------------------------------------------------------------
- * (function: split_sp_memory_depth)
- *
- * This function works to split the depth of a single port memory into 
- *   several smaller memories.
- *
- *   split_size: the number of address bits in the resulting memory.
- *------------------------------------------------------------------------
- */
-void split_sp_memory_depth(nnode_t *node, int split_size)
-{
-	sp_ram_signals *signals = get_sp_ram_signals(node);
-
-	int logical_size =  signals->addr->count;
-	
-	/* Check that the memory needs to be split */
-	if (logical_size <= split_size)
-	{
-		free_sp_ram_signals(signals);
-		sp_memory_list = insert_in_vptr_list(sp_memory_list, node);
-		return;
-	}
-
-	int i;
-	signal_list_t *new_addr = init_signal_list();
-	for (i = 1; i < signals->addr->count; i++)
-		add_pin_to_signal_list(new_addr, signals->addr->pins[i]);
-
-	/* Create the new memory node */
-	nnode_t *new_mem_node1 = allocate_nnode();
-	nnode_t *new_mem_node2 = allocate_nnode();
-
-	// Append the new name with an __S or __H
-	new_mem_node1->name = append_string(node->name, "__S");
-	new_mem_node2->name = append_string(node->name, "__H");
-
-	/* Copy properties from the original memory node */
-	new_mem_node1->type = node->type;
-	new_mem_node1->related_ast_node = node->related_ast_node;
-	new_mem_node1->traverse_visited = node->traverse_visited;
-	new_mem_node2->type = node->type;
-	new_mem_node2->related_ast_node = node->related_ast_node;
-	new_mem_node2->traverse_visited = node->traverse_visited;
-
-	// Move over the original pins to the first memory node.
-	signal_list_t *clk = init_signal_list();
-	add_pin_to_signal_list(clk, signals->clk);
-	remap_input_port_to_memory(new_mem_node1, new_addr, "addr");
-	remap_input_port_to_memory(new_mem_node1, signals->data, "data");
-
-	// Copy the inputs to the second memory node.
-	copy_input_port_to_memory(new_mem_node2, new_addr, "addr");
-	copy_input_port_to_memory(new_mem_node2, signals->data, "data");
-
-	// Hook up addresses and write enables.
-	{
-		signal_list_t *we;
-		nnode_t *and_g = make_2port_gate(LOGICAL_AND, 1, 1, 1, new_mem_node1, new_mem_node1->traverse_visited);
-		remap_pin_to_new_node(signals->we, and_g, 1);
-		remap_pin_to_new_node(signals->addr->pins[0], and_g, 0);
-
-		we = make_output_pins_for_existing_node(and_g, 1);
-		add_input_port_to_memory(new_mem_node1, we, "we");
-		free_signal_list(we);
-
-		nnode_t *not_g = make_not_gate_with_input(copy_input_npin(signals->addr->pins[0]), new_mem_node2, new_mem_node2->traverse_visited);
-		and_g = make_2port_gate(LOGICAL_AND, 1, 1, 1, new_mem_node2, new_mem_node2->traverse_visited);
-		connect_nodes(not_g, 0, and_g, 0);
-
-		add_input_pin_to_node(and_g, copy_input_npin(signals->we), 1);
-
-		we = make_output_pins_for_existing_node(and_g, 1);
-		add_input_port_to_memory(new_mem_node2, we, "we");
-		free_signal_list(we);
-	}
-
-	// Add the clock signals.
-	remap_input_port_to_memory(new_mem_node1, clk, "clk");
-	copy_input_port_to_memory(new_mem_node2, clk, "clk");
-	free_signal_list(clk);
-
-	// Setup output ports on both nodes.
-	allocate_more_output_pins(new_mem_node1, signals->out->count);
-	add_output_port_information(new_mem_node1, signals->out->count);
-
-	allocate_more_output_pins(new_mem_node2, signals->out->count);
-	add_output_port_information(new_mem_node2, signals->out->count);
-
-	/* Copy over the output pins for the new memory */
-	for (i = 0; i < signals->data->count; i++)
-	{
-		nnode_t *mux = make_2port_gate(MUX_2, 2, 2, 1, new_mem_node1, new_mem_node1->traverse_visited);
-		nnode_t *not_g = make_not_gate(new_mem_node1, new_mem_node1->traverse_visited);
-		add_input_pin_to_node(mux, copy_input_npin(signals->addr->pins[0]), 0);
-		add_input_pin_to_node(not_g, copy_input_npin(signals->addr->pins[0]), 0);
-		connect_nodes(not_g, 0, mux, 1);
-
-		npin_t *pin = signals->out->pins[i];
-		pin->name = mux->name;
-		pin->mapping = NULL;
-
-		remap_pin_to_new_node(pin, mux, 0);
-
-		connect_nodes(new_mem_node1, i, mux, 2);
-		new_mem_node1->output_pins[i]->mapping = vtr::strdup("out");
-
-		connect_nodes(new_mem_node2, i, mux, 3);
-		new_mem_node2->output_pins[i]->mapping = vtr::strdup("out");
-	}
-
-	free_sp_ram_signals(signals);
-	free_signal_list(new_addr);
-
-	free_nnode(node);
-
-	split_sp_memory_depth(new_mem_node1, split_size);
-	split_sp_memory_depth(new_mem_node2, split_size);
-}
-
-/*-------------------------------------------------------------------------
- * (function: split_dp_memory_depth)
- *
- * This function works to split the depth of a dual port memory into 
- *   several smaller memories.
- *------------------------------------------------------------------------
- */
-void split_dp_memory_depth(nnode_t *node, int split_size)
-{
-	dp_ram_signals *signals = get_dp_ram_signals(node);
-
-	int logical_size =  signals->addr1->count;
- 	
-	/* Check that the memory needs to be split */
-	if (logical_size <= split_size)
-	{
-		free_dp_ram_signals(signals);
-		dp_memory_list = insert_in_vptr_list(dp_memory_list, node);
-		return;
-	} 
-
-	signal_list_t *new_addr1 = init_signal_list();
-
-	int i;
-	for (i = 1; i < signals->addr1->count; i++)
-		add_pin_to_signal_list(new_addr1, signals->addr1->pins[i]);
-
-	signal_list_t *new_addr2 = init_signal_list();
-	for (i = 1; i < signals->addr2->count; i++)
-		add_pin_to_signal_list(new_addr2, signals->addr2->pins[i]);
-
-	/* Create the new memory node */
-	nnode_t *new_mem_node1 = allocate_nnode();
-	nnode_t *new_mem_node2 = allocate_nnode();
-
-	// Append the new name with an __S or __H
-	new_mem_node1->name = append_string(node->name, "__S");
-	new_mem_node2->name = append_string(node->name, "__H");
-
-	/* Copy properties from the original memory node */
-	new_mem_node1->type = node->type;
-	new_mem_node1->related_ast_node = node->related_ast_node;
-	new_mem_node1->traverse_visited = node->traverse_visited;
-	new_mem_node2->type = node->type;
-	new_mem_node2->related_ast_node = node->related_ast_node;
-	new_mem_node2->traverse_visited = node->traverse_visited;
-
-	// Move over the original pins to the first memory node.
-	signal_list_t *clk = init_signal_list();
-	add_pin_to_signal_list(clk, signals->clk);
-	remap_input_port_to_memory(new_mem_node1, new_addr1, "addr1");
-	remap_input_port_to_memory(new_mem_node1, new_addr2, "addr2");
-	remap_input_port_to_memory(new_mem_node1, signals->data1, "data1");
-	remap_input_port_to_memory(new_mem_node1, signals->data2, "data2");
-
-	// Copy the inputs to the second memory node.
-	copy_input_port_to_memory(new_mem_node2, new_addr1, "addr1");
-	copy_input_port_to_memory(new_mem_node2, new_addr2, "addr2");
-	copy_input_port_to_memory(new_mem_node2, signals->data1, "data1");
-	copy_input_port_to_memory(new_mem_node2, signals->data2, "data2");
-
-	// Hook up addresses and write enables.
-	{
-		signal_list_t *we;
-		nnode_t *and_node = make_2port_gate(LOGICAL_AND, 1, 1, 1, new_mem_node1, new_mem_node1->traverse_visited);
-		remap_pin_to_new_node(signals->we1, and_node, 1);
-		remap_pin_to_new_node(signals->addr1->pins[0], and_node, 0);
-
-		we = make_output_pins_for_existing_node(and_node, 1);
-		add_input_port_to_memory(new_mem_node1, we, "we1");
-		free_signal_list(we);
-
-		and_node = make_2port_gate(LOGICAL_AND, 1, 1, 1, new_mem_node1, new_mem_node1->traverse_visited);
-		remap_pin_to_new_node(signals->we2, and_node, 1);
-		remap_pin_to_new_node(signals->addr2->pins[0], and_node, 0);
-
-		we = make_output_pins_for_existing_node(and_node, 1);
-		add_input_port_to_memory(new_mem_node1, we, "we2");
-		free_signal_list(we);
-
-		nnode_t *not_g = make_not_gate_with_input(copy_input_npin(signals->addr1->pins[0]), new_mem_node2, new_mem_node2->traverse_visited);
-		and_node = make_2port_gate(LOGICAL_AND, 1, 1, 1, new_mem_node2, new_mem_node2->traverse_visited);
-		connect_nodes(not_g, 0, and_node, 0);
-		add_input_pin_to_node(and_node, copy_input_npin(signals->we1), 1);
-
-		we = make_output_pins_for_existing_node(and_node, 1);
-		add_input_port_to_memory(new_mem_node2, we, "we1");
-		free_signal_list(we);
-
-		not_g = make_not_gate_with_input(copy_input_npin(signals->addr2->pins[0]), new_mem_node2, new_mem_node2->traverse_visited);
-		and_node = make_2port_gate(LOGICAL_AND, 1, 1, 1, new_mem_node2, new_mem_node2->traverse_visited);
-		connect_nodes(not_g, 0, and_node, 0);
-
-		add_input_pin_to_node(and_node, copy_input_npin(signals->we2), 1);
-
-		we = make_output_pins_for_existing_node(and_node, 1);
-		add_input_port_to_memory(new_mem_node2, we, "we2");
-		free_signal_list(we);
-	}
-
-	// Add the clock signals.
-	remap_input_port_to_memory(new_mem_node1, clk, "clk");
-	copy_input_port_to_memory(new_mem_node2, clk, "clk");
-	free_signal_list(clk);
-
-	// Setup output ports on both nodes.
-	allocate_more_output_pins(new_mem_node1, signals->out1->count + signals->out2->count);
-	add_output_port_information(new_mem_node1, signals->out1->count);
-	add_output_port_information(new_mem_node1, signals->out2->count);
-
-	allocate_more_output_pins(new_mem_node2, signals->out1->count + signals->out2->count);
-	add_output_port_information(new_mem_node2, signals->out1->count);
-	add_output_port_information(new_mem_node2, signals->out2->count);
-
-	/* Copy over the output pins for the new memory */
-	for (i = 0; i < signals->data1->count; i++)
-	{
-		nnode_t *mux = make_2port_gate(MUX_2, 2, 2, 1, new_mem_node1, new_mem_node1->traverse_visited);
-		nnode_t *not_g = make_not_gate(new_mem_node1, new_mem_node1->traverse_visited);
-		add_input_pin_to_node(mux, copy_input_npin(signals->addr1->pins[0]), 0);
-		add_input_pin_to_node(not_g, copy_input_npin(signals->addr1->pins[0]), 0);
-		connect_nodes(not_g, 0, mux, 1);
-
-		npin_t *pin = signals->out1->pins[i];
-		pin->name = mux->name;
-		pin->mapping = NULL;
-
-		remap_pin_to_new_node(pin, mux, 0);
-
-		connect_nodes(new_mem_node1, i, mux, 2);
-		new_mem_node1->output_pins[i]->mapping = vtr::strdup("out1");
-
-		connect_nodes(new_mem_node2, i, mux, 3);
-		new_mem_node2->output_pins[i]->mapping = vtr::strdup("out1");
-	}
-
-	/* Copy over the output pins for the new memory */
-	for (i = 0; i < signals->data1->count; i++)
-	{
-		nnode_t *mux = make_2port_gate(MUX_2, 2, 2, 1, new_mem_node1, new_mem_node1->traverse_visited);
-		nnode_t *not_g = make_not_gate(new_mem_node1, new_mem_node1->traverse_visited);
-		add_input_pin_to_node(mux, copy_input_npin(signals->addr2->pins[0]), 0);
-		add_input_pin_to_node(not_g, copy_input_npin(signals->addr2->pins[0]), 0);
-		connect_nodes(not_g, 0, mux, 1);
-
-		int pin_index = new_mem_node1->output_port_sizes[0] + i;
-
-		npin_t *pin = signals->out2->pins[i];
-		pin->name = mux->name;
-		pin->mapping = NULL;
-
-		remap_pin_to_new_node(pin, mux, 0);
-
-		connect_nodes(new_mem_node1, pin_index, mux, 2);
-		new_mem_node1->output_pins[pin_index]->mapping = vtr::strdup("out2");
-
-		connect_nodes(new_mem_node2, pin_index, mux, 3);
-		new_mem_node2->output_pins[pin_index]->mapping = vtr::strdup("out2");
-	}
-
-	free_dp_ram_signals(signals);
-	free_signal_list(new_addr1);
-	free_signal_list(new_addr2);
-	free_nnode(node);
-
-	split_dp_memory_depth(new_mem_node1, split_size);
-	split_dp_memory_depth(new_mem_node2, split_size);
-}
-
-/*
- * Width-splits the given memory up into chunks the of the
- * width specified in the arch file.
- */
-void split_sp_memory_width(nnode_t *node, int target_size)
-{
-	char port_name[] = "data";
-	int data_port_number = get_input_port_index_from_mapping(node, port_name);
-
-	oassert(data_port_number != -1);
-
-	int data_port_size = node->input_port_sizes[data_port_number];
-
-	int num_memories = ceil((double)data_port_size / (double)target_size);
-
-	if (data_port_size <= target_size)
-	{
-		// If we don't need to split, put the original node back.
-		sp_memory_list = insert_in_vptr_list(sp_memory_list, node);
-	}
-	else
-	{
-		int i;
-		int data_pins_moved = 0;
-		int output_pins_moved = 0;
-		for (i = 0; i < num_memories; i++)
-		{
-			nnode_t *new_node = allocate_nnode();
-			new_node->name = append_string(node->name, "-%d",i);
-			sp_memory_list = insert_in_vptr_list(sp_memory_list, new_node);
-
-			/* Copy properties from the original node */
-			new_node->type = node->type;
-			new_node->related_ast_node = node->related_ast_node;
-			new_node->traverse_visited = node->traverse_visited;
-			new_node->node_data = NULL;
-
-			int j;
-			for (j = 0; j < node->num_input_port_sizes; j++)
-				add_input_port_information(new_node, 0);
-
-			add_output_port_information(new_node, 0);
-
-			int index = 0;
-			int old_index = 0;
-			for (j = 0; j < node->num_input_port_sizes; j++)
-			{
-				// Move this node's share of data pins out of the data port of the original node.
-				if (j == data_port_number)
-				{
-					// Skip over data pins we've already moved.
-					old_index += data_pins_moved;
-					int k;
-					for (k = 0; k < target_size && data_pins_moved < data_port_size; k++)
-					{
-						allocate_more_input_pins(new_node, 1);
-						new_node->input_port_sizes[j]++;
-						remap_pin_to_new_node(node->input_pins[old_index], new_node, index);
-						index++;
-						old_index++;
-						data_pins_moved++;
-					}
-					int remaining_data_pins = data_port_size - data_pins_moved;
-					// Skip over pins we have yet to copy.
-					old_index += remaining_data_pins;
-				}
-				else
-				{
-					int k;
-					for (k = 0; k < node->input_port_sizes[j]; k++)
-					{
-						allocate_more_input_pins(new_node, 1);
-						new_node->input_port_sizes[j]++;
-						// Copy pins for all but the last memory. the last one get the original pins moved to it.
-						if (i < num_memories - 1)
-							add_input_pin_to_node(new_node, copy_input_npin(node->input_pins[old_index]), index);
-						else
-							remap_pin_to_new_node(node->input_pins[old_index], new_node, index);
-						index++;
-						old_index++;
-					}
-				}
-			}
-
-			index = 0;
-			old_index = 0;
-			old_index += output_pins_moved;
-
-			int k;
-			for (k = 0; k < target_size && output_pins_moved < data_port_size; k++)
-			{
-				allocate_more_output_pins(new_node, 1);
-				new_node->output_port_sizes[0]++;
-				remap_pin_to_new_node(node->output_pins[old_index], new_node, index);
-				index++;
-				old_index++;
-				output_pins_moved++;
-			}
-		}
-		// Free the original node.
-		free_nnode(node);
-	}
-}
-
-/*
- * Splits the given dual port memory width into one or more memories with
- * width less than or equal to target_size.
- */
-void split_dp_memory_width(nnode_t *node, int target_size)
-{
-	char data1_name[] = "data1";
-	char data2_name[] = "data2";
-	char out1_name[] = "out1";
-	char out2_name[] = "out2";
-
-	int data1_port_number = get_input_port_index_from_mapping(node, data1_name);
-	int data2_port_number = get_input_port_index_from_mapping(node, data2_name);
-
-	int out1_port_number  = get_output_port_index_from_mapping(node, out1_name);
-	int out2_port_number  = get_output_port_index_from_mapping(node, out2_name);
-
-	oassert(data1_port_number != -1);
-	oassert(data2_port_number != -1);
-	oassert(out1_port_number  != -1);
-	oassert(out2_port_number  != -1);
-
-	int data1_port_size = node->input_port_sizes[data1_port_number];
-	int data2_port_size = node->input_port_sizes[data2_port_number];
-
-	int out1_port_size  = node->output_port_sizes[out1_port_number];
-	int out2_port_size  = node->output_port_sizes[out2_port_number];
-
-	oassert(data1_port_size == data2_port_size);
-	oassert(out1_port_size  == out2_port_size);
-	oassert(data1_port_size == out1_port_size);
-
-	int num_memories = ceil((double)data1_port_size / (double)target_size);
-
-	if (data1_port_size <= target_size)
-	{
-		// If we're not splitting, put the original memory node back.
-		dp_memory_list = insert_in_vptr_list(dp_memory_list, node);
-	}
-	else
-	{
-		int i;
-		int data1_pins_moved = 0;
-		int data2_pins_moved = 0;
-		int out1_pins_moved  = 0;
-		int out2_pins_moved  = 0;
-		for (i = 0; i < num_memories; i++)
-		{
-			nnode_t *new_node = allocate_nnode();
-			new_node->name = append_string(node->name, "-%d",i);
-			dp_memory_list = insert_in_vptr_list(dp_memory_list, new_node);
-
-			/* Copy properties from the original node */
-			new_node->type = node->type;
-			new_node->related_ast_node = node->related_ast_node;
-			new_node->traverse_visited = node->traverse_visited;
-			new_node->node_data = NULL;
-
-			int j;
-			for (j = 0; j < node->num_input_port_sizes; j++)
-				add_input_port_information(new_node, 0);
-
-			int index = 0;
-			int old_index = 0;
-			for (j = 0; j < node->num_input_port_sizes; j++)
-			{
-				// Move this node's share of data pins out of the data port of the original node.
-				if (j == data1_port_number)
-				{
-					// Skip over data pins we've already moved.
-					old_index += data1_pins_moved;
-					int k;
-					for (k = 0; k < target_size && data1_pins_moved < data1_port_size; k++)
-					{
-						allocate_more_input_pins(new_node, 1);
-						new_node->input_port_sizes[j]++;
-						remap_pin_to_new_node(node->input_pins[old_index], new_node, index);
-						index++;
-						old_index++;
-						data1_pins_moved++;
-					}
-					int remaining_data_pins = data1_port_size - data1_pins_moved;
-					// Skip over pins we have yet to copy.
-					old_index += remaining_data_pins;
-				}
-				else if (j == data2_port_number)
-				{
-					// Skip over data pins we've already moved.
-					old_index += data2_pins_moved;
-					int k;
-					for (k = 0; k < target_size && data2_pins_moved < data2_port_size; k++)
-					{
-						allocate_more_input_pins(new_node, 1);
-						new_node->input_port_sizes[j]++;
-						remap_pin_to_new_node(node->input_pins[old_index], new_node, index);
-						index++;
-						old_index++;
-						data2_pins_moved++;
-					}
-					int remaining_data_pins = data2_port_size - data2_pins_moved;
-					// Skip over pins we have yet to copy.
-					old_index += remaining_data_pins;
-				}
-				else
-				{
-					int k;
-					for (k = 0; k < node->input_port_sizes[j]; k++)
-					{
-						allocate_more_input_pins(new_node, 1);
-						new_node->input_port_sizes[j]++;
-						// Copy pins for all but the last memory. the last one get the original pins moved to it.
-						if (i < num_memories - 1)
-							add_input_pin_to_node(new_node, copy_input_npin(node->input_pins[old_index]), index);
-						else
-							remap_pin_to_new_node(node->input_pins[old_index], new_node, index);
-						index++;
-						old_index++;
-					}
-				}
-			}
-
-			for (j = 0; j < node->num_output_port_sizes; j++)
-				add_output_port_information(new_node, 0);
-
-			index = 0;
-			old_index = 0;
-			for (j = 0; j < node->num_output_port_sizes; j++)
-			{
-				// Move this node's share of data pins out of the data port of the original node.
-				if (j == out1_port_number)
-				{
-					// Skip over data pins we've already moved.
-					old_index += out1_pins_moved;
-					int k;
-					for (k = 0; k < target_size && out1_pins_moved < out1_port_size; k++)
-					{
-						allocate_more_output_pins(new_node, 1);
-						new_node->output_port_sizes[j]++;
-						remap_pin_to_new_node(node->output_pins[old_index], new_node, index);
-						index++;
-						old_index++;
-						out1_pins_moved++;
-					}
-					int remaining_pins = out1_port_size - out1_pins_moved;
-					// Skip over pins we have yet to copy.
-					old_index += remaining_pins;
-				}
-				else if (j == out2_port_number)
-				{
-					// Skip over data pins we've already moved.
-					old_index += out2_pins_moved;
-					int k;
-					for (k = 0; k < target_size && out2_pins_moved < out2_port_size; k++)
-					{
-						allocate_more_output_pins(new_node, 1);
-						new_node->output_port_sizes[j]++;
-						remap_pin_to_new_node(node->output_pins[old_index], new_node, index);
-						index++;
-						old_index++;
-						out2_pins_moved++;
-					}
-					int remaining_pins = out2_port_size - out2_pins_moved;
-					// Skip over pins we have yet to copy.
-					old_index += remaining_pins;
-				}
-				else
-				{
-					oassert(FALSE);
-				}
-			}
-		}
-		// Free the original node.
-		free_nnode(node);
-	}
-}
-
-/*
- * Determines the single port ram split depth based on the configuration
- * variables and architecture.
- */
-int get_sp_ram_split_depth()
-{
-	t_model_ports *hb_ports= get_model_port(single_port_rams->inputs, "addr");
-	int split_size;
-	if (configuration.split_memory_depth == -1) /* MIN */
-		split_size = hb_ports->min_size;
-	else if (configuration.split_memory_depth == -2) /* MIN */
-		split_size = hb_ports->size;
-	else if (configuration.split_memory_depth > 0)
-		split_size = configuration.split_memory_depth;
-	else
-		split_size = hb_ports->size;
-
-	oassert(split_size > 0);
-
-	return split_size;
-}
-
-/*
- * Determines the dual port ram split depth based on the configuration
- * variables and architecture.
- */
-int get_dp_ram_split_depth()
-{
-	t_model_ports *hb_ports= get_model_port(dual_port_rams->inputs, "addr1");
-	int split_depth;
-	if (configuration.split_memory_depth == -1) /* MIN */
-		split_depth = hb_ports->min_size;
-	else if (configuration.split_memory_depth == -2) /* MIN */
-		split_depth = hb_ports->size;
-	else if (configuration.split_memory_depth > 0)
-		split_depth = configuration.split_memory_depth;
-	else
-		split_depth = hb_ports->size;
-
-	oassert(split_depth > 0);
-
-	return split_depth;
-}
-
-/*
- * Determines the single port ram split depth based on the configuration
- * variables and architecture.
- */
-int get_sp_ram_split_width()
-{
-	if (configuration.split_memory_width)
-	{
-		return 1;
-	}
-	else
-	{
-		t_model *model = single_port_rams;
-		char port_name[] = "data";
-		t_model_ports *ports = get_model_port(model->inputs, port_name);
-		return ports->size;
-	}
-}
-
-/*
- * Determines the dual port ram split depth based on the configuration
- * variables and architecture.
- */
-int get_dp_ram_split_width()
-{
-	if (configuration.split_memory_width)
-	{
-		return 1;
-	}
-	else
-	{
-		t_model *model = dual_port_rams;
-		char port_name[] = "data1";
-		t_model_ports *ports = get_model_port(model->inputs, port_name);
-		return ports->size;
-	}
-}
-
-
-/*
- * Removes all memories from the sp_memory_list and dp_memory_list which do not
- * have more than configuration.soft_logic_memory_depth_threshold address bits.
- */
-void filter_memories_by_soft_logic_cutoff()
-{
-	if (single_port_rams)
-	{
-		t_linked_vptr *temp = sp_memory_list;
-		sp_memory_list = NULL;
-		while (temp != NULL)
-		{
-			nnode_t *node = (nnode_t *)temp->data_vptr;
-			oassert(node != NULL);
-			oassert(node->type == MEMORY);
-			temp = delete_in_vptr_list(temp);
-
-			int depth = get_sp_ram_depth(node);
-			int width = get_sp_ram_width(node);
-			if (depth > configuration.soft_logic_memory_depth_threshold || width > configuration.soft_logic_memory_width_threshold)
-				sp_memory_list = insert_in_vptr_list(sp_memory_list, node);
-
-		}
-	}
-
-	if (dual_port_rams)
-	{
-		t_linked_vptr *temp = dp_memory_list;
-		dp_memory_list = NULL;
-		while (temp != NULL)
-		{
-			nnode_t *node = (nnode_t *)temp->data_vptr;
-			oassert(node != NULL);
-			oassert(node->type == MEMORY);
-			temp = delete_in_vptr_list(temp);
-
-			int depth = get_dp_ram_depth(node);
-			int width = get_dp_ram_width(node);
-			if (depth > configuration.soft_logic_memory_depth_threshold || width > configuration.soft_logic_memory_width_threshold)
-				dp_memory_list = insert_in_vptr_list(dp_memory_list, node);
-		}
-	}
-}
-
-/*-------------------------------------------------------------------------
- * (function: iterate_memories)
- *
- * This function will iterate over all of the memory hard blocks that
- *      exist in the netlist and perform a splitting so that they can
- *      be easily packed into hard memory blocks on the FPGA.
- *
- * This function will drop memories which fall below the soft logic threshold,
- * if those configuration variables are set.
- *-----------------------------------------------------------------------*/
-void iterate_memories(netlist_t *netlist)
-{
-	/* Report on Logical Memory usage */
-	check_memories_and_report_distribution();
-
-	// Remove memories that don't meet the soft logic cutoff.
-	filter_memories_by_soft_logic_cutoff();
-
-	if (single_port_rams)
-	{
-		// Depth split
-		int split_depth = get_sp_ram_split_depth();
-		t_linked_vptr *temp = sp_memory_list;
-		sp_memory_list = NULL;
-		while (temp != NULL)
-		{
-			nnode_t *node = (nnode_t *)temp->data_vptr;
-			oassert(node != NULL);
-			oassert(node->type == MEMORY);
-			temp = delete_in_vptr_list(temp);
-			split_sp_memory_depth(node, split_depth);
-		}
-
-		// Width split
-		int split_width = get_sp_ram_split_width();
-		temp = sp_memory_list;
-		sp_memory_list = NULL;
-		while (temp != NULL)
-		{
-			nnode_t *node = (nnode_t *)temp->data_vptr;
-			oassert(node != NULL);
-			oassert(node->type == MEMORY);
-			temp = delete_in_vptr_list(temp);
-			split_sp_memory_width(node, split_width);
-		}
-
-		// Remove memories that are too small to use hard blocks.
-		filter_memories_by_soft_logic_cutoff();
-
-		// Pad the rest.
-		temp = sp_memory_list;
-		sp_memory_list = NULL;
-		while (temp != NULL)
-		{
-			nnode_t *node = (nnode_t *)temp->data_vptr;
-			oassert(node != NULL);
-			oassert(node->type == MEMORY);
-			temp = delete_in_vptr_list(temp);
-			pad_sp_memory_width(node, netlist);
-			pad_memory_input_port(node, netlist, single_port_rams, "addr");
-		}
-	}
-
-	if (dual_port_rams)
-	{
-		// Depth split
-		int split_depth = get_dp_ram_split_depth();
-		t_linked_vptr *temp = dp_memory_list;
-		dp_memory_list = NULL;
-		while (temp != NULL)
-		{
-			nnode_t *node = (nnode_t *)temp->data_vptr;
-			oassert(node != NULL);
-			oassert(node->type == MEMORY);
-			temp = delete_in_vptr_list(temp);
-			split_dp_memory_depth(node, split_depth);
-		}
-
-		// Width split
-		int split_width = get_dp_ram_split_width();
-		temp = dp_memory_list;
-		dp_memory_list = NULL;
-		while (temp != NULL)
-		{
-			nnode_t *node = (nnode_t *)temp->data_vptr;
-			oassert(node != NULL);
-			oassert(node->type == MEMORY);
-			temp = delete_in_vptr_list(temp);
-			split_dp_memory_width(node, split_width);
-		}
-
-		// Remove memories that are too small to use hard blocks.
-		filter_memories_by_soft_logic_cutoff();
-
-		// Pad the rest
-		temp = dp_memory_list;
-		dp_memory_list = NULL;
-		while (temp != NULL)
-		{
-			nnode_t *node = (nnode_t *)temp->data_vptr;
-			oassert(node != NULL);
-			oassert(node->type == MEMORY);
-			temp = delete_in_vptr_list(temp);
-			pad_dp_memory_width(node, netlist);
-			pad_memory_input_port(node, netlist, dual_port_rams, "addr1");
-			pad_memory_input_port(node, netlist, dual_port_rams, "addr2");
-		}
-	}
-}
-
-/*-------------------------------------------------------------------------
- * (function: free_memory_lists)
- *
- * Clean up the memory by deleting the list structure of memories
- *      during optimisation.
- *-----------------------------------------------------------------------*/
-void free_memory_lists()
-{
-	while (sp_memory_list != NULL)
-		sp_memory_list = delete_in_vptr_list(sp_memory_list);
-	while (dp_memory_list != NULL)
-		dp_memory_list = delete_in_vptr_list(dp_memory_list);
-}
-
-/*
- * Pads the width of a dual port memory to that specified in the arch file.
- */
-void pad_dp_memory_width(nnode_t *node, netlist_t *netlist)
-{
-	oassert(node->type == MEMORY);
-	oassert(dual_port_rams != NULL);
-
-	pad_memory_input_port(node, netlist, dual_port_rams, "data1");
-	pad_memory_input_port(node, netlist, dual_port_rams, "data2");
-
-	pad_memory_output_port(node, netlist, dual_port_rams, "out1");
-	pad_memory_output_port(node, netlist, dual_port_rams, "out2");
-
-	dp_memory_list = insert_in_vptr_list(dp_memory_list, node);
-}
-
-/*
- * Pads the width of a single port memory to that specified in the arch file.
- */
-void pad_sp_memory_width(nnode_t *node, netlist_t *netlist)
-{
-	oassert(node->type == MEMORY);
-	oassert(single_port_rams != NULL);
-
-	pad_memory_input_port (node, netlist, single_port_rams, "data");
-
-	pad_memory_output_port(node, netlist, single_port_rams, "out");
-
-	sp_memory_list = insert_in_vptr_list(sp_memory_list, node);
-}
-
-/*
- * Pads the given output port to the width specified in the given model.
- */
-void pad_memory_output_port(nnode_t *node, netlist_t * /*netlist*/, t_model *model, const char *port_name)
-{
-	static int pad_pin_number = 0; 
-
-	int port_number = get_output_port_index_from_mapping(node, port_name);
-	int port_index  = get_output_pin_index_from_mapping (node, port_name);
-
-	int port_size = node->output_port_sizes[port_number];
-
-	t_model_ports *ports = get_model_port(model->outputs, port_name);
-
-	int target_size = ports->size;
-	int diff        = target_size - port_size;
-
-	if (diff > 0)
-	{
-		allocate_more_output_pins(node, diff);
-
-		// Shift other pins to the right, if any.
-		int i;
-		for (i = node->num_output_pins - 1; i >= port_index + target_size; i--)
-			move_output_pin(node, i - diff, i);
-
-		for (i = port_index + port_size; i < port_index + target_size; i++)
-		{
-			// Add new pins to the higher order spots.
-			npin_t *new_pin = allocate_npin();
-			// Pad outputs with a unique and descriptive name to avoid collisions.
-			new_pin->name = append_string("", "unconnected_memory_output~%d", pad_pin_number++);
-			new_pin->mapping = vtr::strdup(port_name);
-			add_output_pin_to_node(node, new_pin, i);
-		}
-		node->output_port_sizes[port_number] = target_size;
-	}
-}
-
-/*
- * Pads the given input port to the width specified in the given model.
- */
-void pad_memory_input_port(nnode_t *node, netlist_t *netlist, t_model *model, const char *port_name)
-{
-	oassert(node->type == MEMORY);
-	oassert(model != NULL);
-
-	int port_number = get_input_port_index_from_mapping(node, port_name);
-	int port_index  = get_input_pin_index_from_mapping (node, port_name);
-
-	oassert(port_number != -1);
-	oassert(port_index  != -1);
-
-	int port_size = node->input_port_sizes[port_number];
-
-	t_model_ports *ports = get_model_port(model->inputs, port_name);
-
-	int target_size = ports->size;
-	int diff        = target_size - port_size;
-
-	// Expand the inputs
-	if (diff > 0)
-	{
-		allocate_more_input_pins(node, diff);
-
-		// Shift other pins to the right, if any.
-		int i;
-		for (i = node->num_input_pins - 1; i >= port_index + target_size; i--)
-			move_input_pin(node, i - diff, i);
-
-		for (i = port_index + port_size; i < port_index + target_size; i++)
-		{
-			add_input_pin_to_node(node, get_pad_pin(netlist), i);
-			node->input_pins[i]->mapping = vtr::strdup(port_name);
-		}
-
-		node->input_port_sizes[port_number] = target_size;
-	}
-}
-
-#ifdef VPR6
-
-char is_sp_ram(nnode_t *node)
-{
-	oassert(node != NULL);
-	oassert(node->type == MEMORY);
-	return is_ast_sp_ram(node->related_ast_node);
-}
-
-char is_dp_ram(nnode_t *node)
-{
-	oassert(node != NULL);
-	oassert(node->type == MEMORY);
-	return is_ast_dp_ram(node->related_ast_node);
-}
-
-char is_ast_sp_ram(ast_node_t *node)
-{
-	char *identifier = node->children[0]->types.identifier;
-	if (!strcmp(identifier, "single_port_ram"))
-		return TRUE;
-	else
-		return FALSE;
-}
-
-char is_ast_dp_ram(ast_node_t *node)
-{
-	char *identifier = node->children[0]->types.identifier;
-	if (!strcmp(identifier, "dual_port_ram"))
-		return TRUE;
-	else
-		return FALSE;
-}
-
-sp_ram_signals *get_sp_ram_signals(nnode_t *node)
-{
-	oassert(is_sp_ram(node));
-
-	ast_node_t *ast_node = node->related_ast_node;
-	sp_ram_signals *signals = (sp_ram_signals *)malloc(sizeof(sp_ram_signals));
-
-	// Separate the input signals according to their mapping.
-	signals->addr = init_signal_list();
-	signals->data = init_signal_list();
-	signals->out = init_signal_list();
-	signals->we = NULL;
-	signals->clk = NULL;
-
-	int i;
-	for (i = 0; i < node->num_input_pins; i++)
-	{
-		npin_t *pin = node->input_pins[i];
-		if (!strcmp(pin->mapping, "addr"))
-			add_pin_to_signal_list(signals->addr, pin);
-		else if (!strcmp(pin->mapping, "data"))
-			add_pin_to_signal_list(signals->data, pin);
-		else if (!strcmp(pin->mapping, "we"))
-			signals->we = pin;
-		else if (!strcmp(pin->mapping, "clk"))
-			signals->clk = pin;
-		else
-			error_message(NETLIST_ERROR, ast_node->line_number, ast_node->file_number,
-					"Unexpected input pin mapping \"%s\" on memory node: %s\n",
-					pin->mapping, node->name);
-	}
-
-	oassert(signals->clk != NULL);
-	oassert(signals->we != NULL);
-	oassert(signals->addr->count >= 1);
-	oassert(signals->data->count >= 1);
-	oassert(signals->data->count == node->num_output_pins);
-
-	for (i = 0; i < node->num_output_pins; i++)
-	{
-		npin_t *pin = node->output_pins[i];
-		if (!strcmp(pin->mapping, "out"))
-			add_pin_to_signal_list(signals->out, pin);
-		else
-			error_message(NETLIST_ERROR, ast_node->line_number, ast_node->file_number,
-					"Unexpected output pin mapping \"%s\" on memory node: %s\n",
-					pin->mapping, node->name);
-	}
-
-	oassert(signals->out->count == signals->data->count);
-
-	return signals;
-}
-
-void free_sp_ram_signals(sp_ram_signals *signalsvar)
-{
-	free_signal_list(signalsvar->data);
-	free_signal_list(signalsvar->addr);
-	free_signal_list(signalsvar->out);
-
-	free(signalsvar);
-}
-
-dp_ram_signals *get_dp_ram_signals(nnode_t *node)
-{
-	oassert(is_dp_ram(node));
-
-	ast_node_t *ast_node = node->related_ast_node;
-	dp_ram_signals *signals = (dp_ram_signals *)malloc(sizeof(dp_ram_signals));
-
-	// Separate the input signals according to their mapping.
-	signals->addr1 = init_signal_list();
-	signals->addr2 = init_signal_list();
-	signals->data1 = init_signal_list();
-	signals->data2 = init_signal_list();
-	signals->out1  = init_signal_list();
-	signals->out2  = init_signal_list();
-	signals->we1 = NULL;
-	signals->we2 = NULL;
-	signals->clk = NULL;
-
-	int i;
-	for (i = 0; i < node->num_input_pins; i++)
-	{
-		npin_t *pin = node->input_pins[i];
-		if (!strcmp(pin->mapping, "addr1"))
-			add_pin_to_signal_list(signals->addr1, pin);
-		else if (!strcmp(pin->mapping, "addr2"))
-			add_pin_to_signal_list(signals->addr2, pin);
-		else if (!strcmp(pin->mapping, "data1"))
-			add_pin_to_signal_list(signals->data1, pin);
-		else if (!strcmp(pin->mapping, "data2"))
-			add_pin_to_signal_list(signals->data2, pin);
-		else if (!strcmp(pin->mapping, "we1"))
-			signals->we1 = pin;
-		else if (!strcmp(pin->mapping, "we2"))
-			signals->we2 = pin;
-		else if (!strcmp(pin->mapping, "clk"))
-			signals->clk = pin;
-		else
-			error_message(NETLIST_ERROR, ast_node->line_number, ast_node->file_number,
-							"Unexpected input pin mapping \"%s\" on memory node: %s\n",
-							pin->mapping, node->name);
-	}
-
-	// Sanity checks.
-	oassert(signals->clk != NULL);
-	oassert(signals->we1 != NULL && signals->we2 != NULL);
-	oassert(signals->addr1->count >= 1 && signals->data1->count >= 1);
-	oassert(signals->addr2->count >= 1 && signals->data2->count >= 1);
-	oassert(signals->addr1->count == signals->addr2->count);
-	oassert(signals->data1->count == signals->data2->count);
-	oassert(signals->data1->count + signals->data2->count == node->num_output_pins);
-
-	// Separate output signals according to mapping.
-	for (i = 0; i < node->num_output_pins; i++)
-	{
-		npin_t *pin = node->output_pins[i];
-		if (!strcmp(pin->mapping, "out1"))
-			add_pin_to_signal_list(signals->out1, pin);
-		else if (!strcmp(pin->mapping, "out2"))
-			add_pin_to_signal_list(signals->out2, pin);
-		else
-			error_message(NETLIST_ERROR, ast_node->line_number, ast_node->file_number,
-							"Unexpected output pin mapping \"%s\" on memory node: %s\n",
-							pin->mapping, node->name);
-	}
-
-	oassert(signals->out1->count == signals->out2->count);
-	oassert(signals->out1->count == signals->data1->count);
-
-	return signals;
-}
-
-void free_dp_ram_signals(dp_ram_signals *signalsvar)
-{
-	free_signal_list(signalsvar->data1);
-	free_signal_list(signalsvar->data2);
-	free_signal_list(signalsvar->addr1);
-	free_signal_list(signalsvar->addr2);
-	free_signal_list(signalsvar->out1);
-	free_signal_list(signalsvar->out2);
-
-	free(signalsvar);
-}
-
-/*
- * Expands the given single port ram block into soft logic.
- */
-void instantiate_soft_single_port_ram(nnode_t *node, short mark, netlist_t *netlist)
-{
-	oassert(is_sp_ram(node));
-
-	sp_ram_signals *signals = get_sp_ram_signals(node);
-
-	// Construct an address decoder.
-	signal_list_t *decoder = create_decoder(node, mark, signals->addr);
-
-	// The total number of memory addresses. (2^address_bits)
-	int num_addr = decoder->count;
-
-	nnode_t **and_gates = (nnode_t **)malloc(sizeof(nnode_t *) * num_addr);
-
-	int i;
-	for (i = 0; i < num_addr; i++)
-	{
-		npin_t *address_pin = decoder->pins[i];
-
-		// An AND gate to enable and disable writing.
-		nnode_t *and_g = make_1port_logic_gate(LOGICAL_AND, 2, node, mark);
-		add_input_pin_to_node(and_g, address_pin, 0);
-
-		if (!i) remap_pin_to_new_node(signals->we, and_g, 1);
-		else    add_input_pin_to_node(and_g, copy_input_npin(signals->we), 1);
-
-		and_gates[i] = and_g;
-	}
-
-
-	for (i = 0; i < signals->data->count; i++)
-	{
-		npin_t *data_pin = signals->data->pins[i];
-
-		// The output multiplexer determines which memory cell is connected to the output register.
-		nnode_t *output_mux = make_2port_gate(MULTI_PORT_MUX, num_addr, num_addr, 1, node, mark);
-
-		int j;
-		for (j = 0; j < num_addr; j++)
-		{
-			npin_t *address_pin = decoder->pins[j];
-
-			// A multiplexer switches between accepting incoming data and keeping existing data.
-			nnode_t *mux = make_2port_gate(MUX_2, 2, 2, 1, node, mark);
-			nnode_t *not_g = make_not_gate(node, mark);
-			connect_nodes(and_gates[j], 0, not_g, 0);
-			connect_nodes(and_gates[j], 0, mux, 0);
-			connect_nodes(not_g,0,mux,1);
-			if (!j) remap_pin_to_new_node(data_pin, mux, 2);
-			else    add_input_pin_to_node(mux, copy_input_npin(data_pin), 2);
-
-			// A flipflop holds the value of each memory cell.
-			nnode_t *ff = make_2port_gate(FF_NODE, 1, 1, 1, node, mark);
-			connect_nodes(mux, 0, ff, 0);
-			if (!i && !j) remap_pin_to_new_node(signals->clk, ff, 1);
-			else          add_input_pin_to_node(ff, copy_input_npin(signals->clk), 1);
-
-			// The output of the flipflop connects back to the multiplexer (to hold the value.)
-			connect_nodes(ff, 0, mux, 3);
-
-			// The flipflop connects to the output multiplexer.
-			connect_nodes(ff, 0, output_mux, num_addr + j);
-
-			// Hook the address pin up to the output mux.
-			add_input_pin_to_node(output_mux, copy_input_npin(address_pin), j);
-		}
-
-		npin_t *output_pin = node->output_pins[i];
-
-		// Make sure the BLIF name comes directly from the MUX.
-		output_pin->name = NULL;
-
-		remap_pin_to_new_node(output_pin, output_mux, 0);
-		instantiate_multi_port_mux(output_mux, mark, netlist);
-	}
-
-	free(and_gates);
-
-	// Free signal lists.
-	free_sp_ram_signals(signals);
-	free_signal_list(decoder);
-
-	// Free the original hard block memory.
-	free_nnode(node);
-}
-
-/*
- * Expands the given dual port ram block into soft logic.
- */
-void instantiate_soft_dual_port_ram(nnode_t *node, short mark, netlist_t *netlist)
-{
-	oassert(is_dp_ram(node));
-
-	dp_ram_signals *signals = get_dp_ram_signals(node);
-
-	// Construct the address decoders.
-	signal_list_t *decoder1 = create_decoder(node, mark, signals->addr1);
-	signal_list_t *decoder2 = create_decoder(node, mark, signals->addr2);
-
-	oassert(decoder1->count == decoder2->count);
-
-	// The total number of memory addresses. (2^address_bits)
-	int num_addr = decoder1->count;
-	int data_width = signals->data1->count;
-
-	// Arrays of common gates, one per address.
-	nnode_t **and1_gates = (nnode_t **)malloc(sizeof(nnode_t *) * num_addr);
-	nnode_t **and2_gates = (nnode_t **)malloc(sizeof(nnode_t *) * num_addr);
-	nnode_t **or_gates = (nnode_t **)malloc(sizeof(nnode_t *) * num_addr);
-
-	int i;
-	for (i = 0; i < num_addr; i++)
-	{
-		npin_t *addr1_pin = decoder1->pins[i];
-		npin_t *addr2_pin = decoder2->pins[i];
-
-		// Write enable and gate for address 1.
-		nnode_t *and1 = make_1port_logic_gate(LOGICAL_AND, 2, node, mark);
-		add_input_pin_to_node(and1, addr1_pin, 0);
-
-		if (!i) remap_pin_to_new_node(signals->we1, and1, 1);
-		else    add_input_pin_to_node(and1, copy_input_npin(signals->we1), 1);
-
-		// Write enable and gate for address 2.
-		nnode_t *and2 = make_1port_logic_gate(LOGICAL_AND, 2, node, mark);
-		add_input_pin_to_node(and2, addr2_pin, 0);
-
-		if (!i) remap_pin_to_new_node(signals->we2, and2, 1);
-		else    add_input_pin_to_node(and2, copy_input_npin(signals->we2), 1);
-
-		and1_gates[i] = and1;
-		and2_gates[i] = and2;
-
-		// OR, to enable writing to this address when either port selects it for writing.
-		nnode_t *or_g = make_1port_logic_gate(LOGICAL_OR, 2, node, mark);
-		connect_nodes(and1, 0, or_g, 0);
-		connect_nodes(and2, 0, or_g, 1);
-
-		or_gates[i] = or_g;
-	}
-
-	for (i = 0; i < data_width; i++)
-	{
-		npin_t *data1_pin = signals->data1->pins[i];
-		npin_t *data2_pin = signals->data2->pins[i];
-
-		// The output multiplexer determines which memory cell is connected to the output register.
-		nnode_t *output_mux1 = make_2port_gate(MULTI_PORT_MUX, num_addr, num_addr, 1, node, mark);
-		nnode_t *output_mux2 = make_2port_gate(MULTI_PORT_MUX, num_addr, num_addr, 1, node, mark);
-
-		int j;
-		for (j = 0; j < num_addr; j++)
-		{
-			npin_t *addr1_pin = decoder1->pins[j];
-			npin_t *addr2_pin = decoder2->pins[j];
-
-			// The data mux selects between the two data lines for this address.
-			nnode_t *data_mux = make_2port_gate(MUX_2, 2, 2, 1, node, mark);
-			// Port 2 before 1 to mimic the simulator's behaviour when the addresses are the same.
-			connect_nodes(and2_gates[j], 0, data_mux, 0);
-			connect_nodes(and1_gates[j], 0, data_mux, 1);
-			if (!j) remap_pin_to_new_node(data2_pin, data_mux, 2);
-			else    add_input_pin_to_node(data_mux, copy_input_npin(data2_pin), 2);
-			if (!j) remap_pin_to_new_node(data1_pin, data_mux, 3);
-			else    add_input_pin_to_node(data_mux, copy_input_npin(data1_pin), 3);
-
-			nnode_t *not_g = make_not_gate(node, mark);
-			connect_nodes(or_gates[j], 0, not_g, 0);
-
-			// A multiplexer switches between accepting incoming data and keeping existing data.
-			nnode_t *mux = make_2port_gate(MUX_2, 2, 2, 1, node, mark);
-			connect_nodes(or_gates[j], 0, mux, 0);
-			connect_nodes(not_g, 0, mux, 1);
-			connect_nodes(data_mux, 0, mux, 2);
-
-			// A flipflop holds the value of each memory cell.
-			nnode_t *ff = make_2port_gate(FF_NODE, 1, 1, 1, node, mark);
-			connect_nodes(mux, 0, ff, 0);
-			if (!i && !j) remap_pin_to_new_node(signals->clk, ff, 1);
-			else          add_input_pin_to_node(ff, copy_input_npin(signals->clk), 1);
-
-			// The output of the flipflop connects back to the multiplexer (to hold the value.)
-			connect_nodes(ff, 0, mux, 3);
-
-			// Connect the flipflop to both output muxes.
-			connect_nodes(ff, 0, output_mux1, num_addr + j);
-			connect_nodes(ff, 0, output_mux2, num_addr + j);
-
-			// Connect address lines to the output muxes for this address.
-			add_input_pin_to_node(output_mux1, copy_input_npin(addr1_pin), j);
-			add_input_pin_to_node(output_mux2, copy_input_npin(addr2_pin), j);
-		}
-
-		npin_t *out1_pin = signals->out1->pins[i];
-		npin_t *out2_pin = signals->out2->pins[i];
-
-		// Make sure the BLIF name comes directly from the MUX.
-		out1_pin->name = NULL;
-		out2_pin->name = NULL;
-
-		remap_pin_to_new_node(out1_pin, output_mux1, 0);
-		remap_pin_to_new_node(out2_pin, output_mux2, 0);
-
-		// Convert the output muxes to MUX_2 nodes.
-		instantiate_multi_port_mux(output_mux1, mark, netlist);
-		instantiate_multi_port_mux(output_mux2, mark, netlist);
-	}
-
-	free(and1_gates);
-	free(and2_gates);
-	free(or_gates);
-
-	// Free signal lists.
-	free_dp_ram_signals(signals);
-	free_signal_list(decoder1);
-	free_signal_list(decoder2);
-
-	// Free the original hard block memory.
-	free_nnode(node);
-}
-
-/*
- * Creates an n to 2^n decoder from the input signal list.
- */
-signal_list_t *create_decoder(nnode_t *node, short mark, signal_list_t *input_list)
-{
-	int num_inputs = input_list->count;
-	// Number of outputs is 2^num_inputs
-	int num_outputs = 1 << num_inputs;
-
-	// Create NOT gates for all inputs and put the outputs in their own signal list.
-	signal_list_t *not_gates = init_signal_list();
-	int i;
-	for (i = 0; i < num_inputs; i++)
-	{
-		nnode_t *not_g = make_not_gate(node, mark);
-		remap_pin_to_new_node(input_list->pins[i], not_g, 0);
-		npin_t *not_output = allocate_npin();
-		add_output_pin_to_node(not_g, not_output, 0);
-		nnet_t *net = allocate_nnet();
-		add_driver_pin_to_net(net, not_output);
-		not_output = allocate_npin();
-		add_fanout_pin_to_net(net, not_output);
-		add_pin_to_signal_list(not_gates, not_output);
-
-		npin_t *pin = allocate_npin();
-		net = input_list->pins[i]->net;
-
-		add_fanout_pin_to_net(net, pin);
-
-		input_list->pins[i] = pin;
-	}
-
-	// Create AND gates and assign signals.
-	signal_list_t *return_list = init_signal_list();
-	for (i = 0; i < num_outputs; i++)
-	{
-		// Each output is connected to an and gate which is driven by a single permutation of the inputs.
-		nnode_t *and_g = make_1port_logic_gate(LOGICAL_AND, num_inputs, node, mark);
-
-		int j;
-		for (j = 0; j < num_inputs; j++)
-		{
-			// Look at the jth bit of i. If it's 0, take the negated signal.
-			int value = (i & (1 << j)) >> j;
-			npin_t *pin = value ? input_list->pins[j] : not_gates->pins[j];
-
-			// Use the original not pins on the first iteration and the original input pins on the last.
-			if (i > 0 && i < num_outputs - 1)
-				pin = copy_input_npin(pin);
-
-			// Connect the signal to the output and gate.
-			add_input_pin_to_node(and_g, pin, j);
-		}
-
-		// Add output pin, net, and fanout pin.
-		npin_t *output = allocate_npin();
-		nnet_t *net = allocate_nnet();
-		add_output_pin_to_node(and_g, output, 0);
-		add_driver_pin_to_net(net, output);
-		output = allocate_npin();
-		add_fanout_pin_to_net(net, output);
-
-		// Add the fanout pin (decoder output) to the return list.
-		add_pin_to_signal_list(return_list, output);
-	}
-
-	free_signal_list(not_gates);
-	return return_list;
-}
-#endif
->>>>>>> 9508d2ed
+#endif