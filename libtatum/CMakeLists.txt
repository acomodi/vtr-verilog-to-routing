<<<<<<< HEAD
cmake_minimum_required(VERSION 2.8.12)
=======
project("libtatum")

if(TATUM_ENABLE_PARALLEL_ANALYSIS)
    #
    # Determine if the compiler has Cilk Plus support
    #  This is required for the analyzer to run in parallel mode
    #  As of April 2015 the following compilers have full support
    #  for Cilk Plus:
    #    * GCC 5+ (Note: GCC 4.9 has only partial support, it does support the cilk_for keyword)
    #    * Intel
    #
    include(CheckCXXCompilerFlag)
>>>>>>> 02755199

project("tatum")

option(TATUM_ENABLE_PARALLEL_ANALYSIS "Enable parallel timing analysis" ON)


<<<<<<< HEAD

=======
#Source files for the library
file(GLOB_RECURSE LIB_TATUM_SOURCES *.cpp)
file(GLOB_RECURSE LIB_TATUM_HEADERS *.hpp)

#Include directories
set(LIB_TATUM_INCLUDE_DIRS ${CMAKE_CURRENT_SOURCE_DIR})
>>>>>>> 02755199

if(${CMAKE_SOURCE_DIR} STREQUAL ${CMAKE_CURRENT_SOURCE_DIR})
    #Set the default build type if not specified
    if(NOT CMAKE_BUILD_TYPE)
        set(CMAKE_BUILD_TYPE Release CACHE STRING
            "Choose the type of build: None, Debug, Release, RelWithDebInfo, MinSizeRel"
            FORCE)
    endif()
    message(STATUS "CMAKE_BUILD_TYPE: ${CMAKE_BUILD_TYPE}")


    #Only set compiler flags if not a sub-project
    set(WARN_FLAGS -Wall -Wextra -Wpedantic -Wcast-qual -Wcast-align -Wshadow -Wformat=2 -Wlogical-op -Wmissing-declarations -Wmissing-include-dirs -Wredundant-decls -Wswitch-default -Wundef -Wunused-variable -Wdisabled-optimization -Wnoexcept -Woverloaded-virtual -Wctor-dtor-privacy -Wnon-virtual-dtor)

    add_compile_options(${WARN_FLAGS})
    add_compile_options(-std=c++11)

    set(FLEX_BISON_WARN_SUPPRESS_FLAGS -Wno-switch-default -Wno-unused-parameter -Wno-missing-declarations)
endif()

add_subdirectory(libtatum)

if(${CMAKE_SOURCE_DIR} STREQUAL ${CMAKE_CURRENT_SOURCE_DIR})
    #Only build the parser, test executable and docs if not a sub-project
    add_subdirectory(libtatumparse)
    add_subdirectory(tatum_sta)
    add_subdirectory(doc)
endif()<|MERGE_RESOLUTION|>--- conflicted
+++ resolved
@@ -1,35 +1,11 @@
-<<<<<<< HEAD
 cmake_minimum_required(VERSION 2.8.12)
-=======
-project("libtatum")
-
-if(TATUM_ENABLE_PARALLEL_ANALYSIS)
-    #
-    # Determine if the compiler has Cilk Plus support
-    #  This is required for the analyzer to run in parallel mode
-    #  As of April 2015 the following compilers have full support
-    #  for Cilk Plus:
-    #    * GCC 5+ (Note: GCC 4.9 has only partial support, it does support the cilk_for keyword)
-    #    * Intel
-    #
-    include(CheckCXXCompilerFlag)
->>>>>>> 02755199
 
 project("tatum")
 
 option(TATUM_ENABLE_PARALLEL_ANALYSIS "Enable parallel timing analysis" ON)
 
 
-<<<<<<< HEAD
 
-=======
-#Source files for the library
-file(GLOB_RECURSE LIB_TATUM_SOURCES *.cpp)
-file(GLOB_RECURSE LIB_TATUM_HEADERS *.hpp)
-
-#Include directories
-set(LIB_TATUM_INCLUDE_DIRS ${CMAKE_CURRENT_SOURCE_DIR})
->>>>>>> 02755199
 
 if(${CMAKE_SOURCE_DIR} STREQUAL ${CMAKE_CURRENT_SOURCE_DIR})
     #Set the default build type if not specified
@@ -54,7 +30,8 @@
 
 if(${CMAKE_SOURCE_DIR} STREQUAL ${CMAKE_CURRENT_SOURCE_DIR})
     #Only build the parser, test executable and docs if not a sub-project
+    add_subdirectory(tatum_test)
     add_subdirectory(libtatumparse)
-    add_subdirectory(tatum_sta)
+    add_subdirectory(tatumparse_test)
     add_subdirectory(doc)
 endif()