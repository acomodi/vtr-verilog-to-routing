#include <cstdio>
#include <ctime>
#include <cmath>
#include <vector>
#include <unordered_map>
#include <algorithm>

#include "vtr_assert.h"
#include "vtr_log.h"
#include "vtr_time.h"

#include "vpr_utils.h"
#include "vpr_types.h"
#include "vpr_error.h"

#include "globals.h"
#include "route_export.h"
#include "route_common.h"
#include "route_tree_timing.h"
#include "route_timing.h"
#include "net_delay.h"
#include "stats.h"
#include "echo_files.h"
#include "draw.h"
#include "rr_graph.h"
#include "routing_predictor.h"
#include "VprTimingGraphResolver.h"

// all functions in profiling:: namespace, which are only activated if PROFILE is defined
#include "route_profiling.h"

#include "timing_info.h"
#include "timing_util.h"
#include "route_budgets.h"

#include "router_lookahead_map.h"

#include "tatum/TimingReporter.hpp"

#define CONGESTED_SLOPE_VAL -0.04
//#define ROUTER_DEBUG

enum class RouterCongestionMode {
    NORMAL,
    CONFLICTED
};

class WirelengthInfo {
  public:
    WirelengthInfo(size_t available = 0u, size_t used = 0u)
        : available_wirelength_(available)
        , used_wirelength_(used) {
    }

    size_t available_wirelength() const {
        return available_wirelength_;
    }

    size_t used_wirelength() const {
        return used_wirelength_;
    }

    float used_wirelength_ratio() const {
        if (available_wirelength() > 0) {
            return float(used_wirelength()) / available_wirelength();
        } else {
            VTR_ASSERT(used_wirelength() == 0);
            return 0.;
        }
    }

  private:
    size_t available_wirelength_;
    size_t used_wirelength_;
};

class OveruseInfo {
  public:
    OveruseInfo(size_t total = 0u, size_t overused = 0u, size_t total_overuse_val = 0u, size_t worst_overuse_val = 0u)
        : total_nodes_(total)
        , overused_nodes_(overused)
        , total_overuse_(total_overuse_val)
        , worst_overuse_(worst_overuse_val) {
    }

    size_t total_nodes() const {
        return total_nodes_;
    }

    size_t overused_nodes() const {
        return overused_nodes_;
    }

    float overused_node_ratio() const {
        if (total_nodes() > 0) {
            return float(overused_nodes()) / total_nodes();
        } else {
            VTR_ASSERT(overused_nodes() == 0);
            return 0.;
        }
    }

    size_t total_overuse() const {
        return total_overuse_;
    }

    size_t worst_overuse() const {
        return worst_overuse_;
    }

  private:
    size_t total_nodes_;
    size_t overused_nodes_;
    size_t total_overuse_;
    size_t worst_overuse_;
};

struct RoutingMetrics {
    size_t used_wirelength = 0;

    float sWNS = std::numeric_limits<float>::quiet_NaN();
    float sTNS = std::numeric_limits<float>::quiet_NaN();
    float hWNS = std::numeric_limits<float>::quiet_NaN();
    float hTNS = std::numeric_limits<float>::quiet_NaN();
    tatum::TimingPathInfo critical_path;
};

/*
 * File-scope variables
 */

//Run-time flag to control when router debug information is printed
//Note only enables debug output if compiled with VTR_ENABLE_DEBUG_LOGGING defined
bool f_router_debug = false;

/******************** Subroutines local to route_timing.c ********************/

static bool timing_driven_route_sink(ClusterNetId net_id,
                                     unsigned itarget,
                                     int target_pin,
                                     const t_conn_cost_params cost_params,
                                     float pres_fac,
                                     int high_fanout_threshold,
                                     t_rt_node* rt_root,
                                     t_rt_node** rt_node_of_sink,
                                     const RouterLookahead& router_lookahead,
                                     SpatialRouteTreeLookup& spatial_rt_lookup,
                                     RouterStats& router_stats);

static t_heap* timing_driven_route_connection_from_route_tree_high_fanout(t_rt_node* rt_root,
                                                                          int sink_node,
                                                                          const t_conn_cost_params cost_params,
                                                                          t_bb bounding_box,
                                                                          const RouterLookahead& router_lookahead,
                                                                          const SpatialRouteTreeLookup& spatial_rt_lookup,
                                                                          std::vector<int>& modified_rr_node_inf,
                                                                          RouterStats& router_stats);

static t_heap* timing_driven_route_connection_from_heap(int sink_node,
                                                        const t_conn_cost_params cost_params,
                                                        t_bb bounding_box,
                                                        const RouterLookahead& router_lookahead,
                                                        std::vector<int>& modified_rr_node_inf,
                                                        RouterStats& router_stats);

static std::vector<t_heap> timing_driven_find_all_shortest_paths_from_heap(const t_conn_cost_params cost_params,
                                                                           t_bb bounding_box,
                                                                           std::vector<int>& modified_rr_node_inf,
                                                                           RouterStats& router_stats);

static void timing_driven_expand_cheapest(t_heap* cheapest,
                                          int target_node,
                                          const t_conn_cost_params cost_params,
                                          t_bb bounding_box,
                                          const RouterLookahead& router_lookahead,
                                          std::vector<int>& modified_rr_node_inf,
                                          RouterStats& router_stats);

static t_rt_node* setup_routing_resources(int itry, ClusterNetId net_id, unsigned num_sinks, float pres_fac, int min_incremental_reroute_fanout, CBRR& incremental_rerouting_res, t_rt_node** rt_node_of_sink);

static void add_route_tree_to_heap(t_rt_node* rt_node,
                                   int target_node,
                                   const t_conn_cost_params cost_params,
                                   const RouterLookahead& router_lookahead,
                                   RouterStats& router_stats);

static t_bb add_high_fanout_route_tree_to_heap(t_rt_node* rt_root,
                                               int target_node,
                                               const t_conn_cost_params cost_params,
                                               const RouterLookahead& router_lookahead,
                                               const SpatialRouteTreeLookup& spatial_route_tree_lookup,
                                               t_bb net_bounding_box,
                                               RouterStats& router_stats);

static t_bb adjust_highfanout_bounding_box(t_bb highfanout_bb);

static void add_route_tree_node_to_heap(t_rt_node* rt_node,
                                        int target_node,
                                        const t_conn_cost_params cost_params,
                                        const RouterLookahead& router_lookahead,
                                        RouterStats& router_stats);

static void timing_driven_expand_neighbours(t_heap* current,
                                            const t_conn_cost_params cost_params,
                                            t_bb bounding_box,
                                            const RouterLookahead& router_lookahead,
                                            int target_node,
                                            RouterStats& router_stats);

static void timing_driven_expand_neighbour(t_heap* current,
                                           const int from_node,
                                           const short from_edge,
                                           const int to_node,
                                           const t_conn_cost_params cost_params,
                                           const t_bb bounding_box,
                                           const RouterLookahead& router_lookahead,
                                           int target_node,
                                           const t_bb target_bb,
                                           RouterStats& router_stats);

static void timing_driven_add_to_heap(const t_conn_cost_params cost_params,
                                      const RouterLookahead& router_lookahead,
                                      const t_heap* current,
                                      const int from_node,
                                      const int to_node,
                                      const int iconn,
                                      const int target_node,
                                      RouterStats& router_stats);

static void timing_driven_expand_node(const t_conn_cost_params cost_params,
                                      const RouterLookahead& router_lookahead,
                                      t_heap* current,
                                      const int from_node,
                                      const int to_node,
                                      const int iconn,
                                      const int target_node);

static void evaluate_timing_driven_node_costs(t_heap* from,
                                              const t_conn_cost_params cost_params,
                                              const RouterLookahead& router_lookahead,
                                              const int from_node,
                                              const int to_node,
                                              const int iconn,
                                              const int target_node);

static bool timing_driven_check_net_delays(vtr::vector<ClusterNetId, float*>& net_delay);

void reduce_budgets_if_congested(route_budgets& budgeting_inf,
                                 CBRR& connections_inf,
                                 float slope,
                                 int itry);

static bool should_route_net(ClusterNetId net_id, const CBRR& connections_inf, bool if_force_reroute);
static bool early_exit_heuristic(const t_router_opts& router_opts, const WirelengthInfo& wirelength_info);

struct more_sinks_than {
    inline bool operator()(const ClusterNetId net_index1, const ClusterNetId net_index2) {
        auto& cluster_ctx = g_vpr_ctx.clustering();
        return cluster_ctx.clb_nlist.net_sinks(net_index1).size() > cluster_ctx.clb_nlist.net_sinks(net_index2).size();
    }
};

static WirelengthInfo calculate_wirelength_info();
static OveruseInfo calculate_overuse_info();

static void print_route_status_header();
static void print_route_status(int itry,
                               double elapsed_sec,
                               float pres_fac,
                               int num_bb_updated,
                               const RouterStats& router_stats,
                               const OveruseInfo& overuse_info,
                               const WirelengthInfo& wirelength_info,
                               std::shared_ptr<const SetupHoldTimingInfo> timing_info,
                               float est_success_iteration);
static void pretty_print_uint(const char* prefix, size_t value, int num_digits, int scientific_precision);
static void pretty_print_float(const char* prefix, double value, int num_digits, int scientific_precision);

static std::string describe_unrouteable_connection(const int source_node, const int sink_node);

static bool is_high_fanout(int fanout, int fanout_threshold);

static size_t dynamic_update_bounding_boxes(int high_fanout_threshold);
static t_bb calc_current_bb(const t_trace* head);

static void enable_router_debug(const t_router_opts& router_opts, ClusterNetId net, int sink_rr);

static bool is_better_quality_routing(const vtr::vector<ClusterNetId, t_traceback>& best_routing,
                                      const RoutingMetrics& best_routing_metrics,
                                      const WirelengthInfo& wirelength_info,
                                      std::shared_ptr<const SetupHoldTimingInfo> timing_info);

static bool early_reconvergence_exit_heuristic(const t_router_opts& router_opts,
                                               int itry_since_last_convergence,
                                               std::shared_ptr<const SetupHoldTimingInfo> timing_info,
                                               const RoutingMetrics& best_routing_metrics);

static void generate_route_timing_reports(const t_router_opts& router_opts,
                                          const t_analysis_opts& analysis_opts,
                                          const SetupTimingInfo& timing_info,
                                          const RoutingDelayCalculator& delay_calc);

/************************ Subroutine definitions *****************************/
bool try_timing_driven_route(const t_router_opts& router_opts,
                             const t_analysis_opts& analysis_opts,
                             vtr::vector<ClusterNetId, float*>& net_delay,
                             const ClusteredPinAtomPinsLookup& netlist_pin_lookup,
                             std::shared_ptr<SetupHoldTimingInfo> timing_info,
                             std::shared_ptr<RoutingDelayCalculator> delay_calc,
                             ScreenUpdatePriority first_iteration_priority) {
    /* Timing-driven routing algorithm.  The timing graph (includes slack)   *
     * must have already been allocated, and net_delay must have been allocated. *
     * Returns true if the routing succeeds, false otherwise.                    */

    auto& cluster_ctx = g_vpr_ctx.clustering();
    auto& route_ctx = g_vpr_ctx.mutable_routing();

    //Initially, the router runs normally trying to reduce congestion while
    //balancing other metrics (timing, wirelength, run-time etc.)
    RouterCongestionMode router_congestion_mode = RouterCongestionMode::NORMAL;

    //Initialize and properly size the lookups for profiling
    profiling::profiling_initialization(get_max_pins_per_net());

    //sort so net with most sinks is routed first.
    auto sorted_nets = std::vector<ClusterNetId>(cluster_ctx.clb_nlist.nets().begin(), cluster_ctx.clb_nlist.nets().end());
    std::sort(sorted_nets.begin(), sorted_nets.end(), more_sinks_than());

    /*
     * Configure the routing predictor
     */
    RoutingPredictor routing_predictor;
    float abort_iteration_threshold = std::numeric_limits<float>::infinity(); //Default no early abort
    if (router_opts.routing_failure_predictor == SAFE) {
        abort_iteration_threshold = ROUTING_PREDICTOR_ITERATION_ABORT_FACTOR_SAFE * router_opts.max_router_iterations;
    } else if (router_opts.routing_failure_predictor == AGGRESSIVE) {
        abort_iteration_threshold = ROUTING_PREDICTOR_ITERATION_ABORT_FACTOR_AGGRESSIVE * router_opts.max_router_iterations;
    } else {
        VTR_ASSERT_MSG(router_opts.routing_failure_predictor == OFF, "Unrecognized routing failure predictor setting");
    }

    float high_effort_congestion_mode_iteration_threshold = router_opts.congested_routing_iteration_threshold_frac * router_opts.max_router_iterations;

    /* Set delay of ignored signals to zero. Non-ignored net delays are set by
     * update_net_delays_from_route_tree() inside timing_driven_route_net(),
     * which is only called for non-ignored nets. */
    for (auto net_id : cluster_ctx.clb_nlist.nets()) {
        if (cluster_ctx.clb_nlist.net_is_ignored(net_id)) {
            for (unsigned int ipin = 1; ipin < cluster_ctx.clb_nlist.net_pins(net_id).size(); ++ipin) {
                net_delay[net_id][ipin] = 0.;
            }
        }
    }

    CBRR connections_inf{};
    VTR_ASSERT_SAFE(connections_inf.sanity_check_lookup());

    route_budgets budgeting_inf;

    auto router_lookahead = make_router_lookahead(router_opts.lookahead_type);

    /*
     * Routing parameters
     */
    float pres_fac = router_opts.first_iter_pres_fac; /* Typically 0 -> ignore cong. */
    int bb_fac = router_opts.bb_factor;

    //When routing conflicts are detected the bounding boxes are scaled
    //by BB_SCALE_FACTOR every BB_SCALE_ITER_COUNT iterations
    constexpr float BB_SCALE_FACTOR = 2;
    constexpr int BB_SCALE_ITER_COUNT = 5;

    /*
     * Routing status and metrics
     */
    bool routing_is_successful = false;
    WirelengthInfo wirelength_info;
    OveruseInfo overuse_info;
    tatum::TimingPathInfo critical_path;
    int itry; //Routing iteration number
    int itry_conflicted_mode = 0;

    /*
     * Best result so far
     */
    vtr::vector<ClusterNetId, t_traceback> best_routing;
    t_clb_opins_used best_clb_opins_used_locally;
    RoutingMetrics best_routing_metrics;
    int legal_convergence_count = 0;

    /*
     * On the first routing iteration ignore congestion to get reasonable net
     * delay estimates. Set criticalities to 1 when timing analysis is on to
     * optimize timing, and to 0 when timing analysis is off to optimize routability.
     *
     * Subsequent iterations use the net delays from the previous iteration.
     */
    RouterStats router_stats;
    print_route_status_header();
    timing_driven_route_structs route_structs;
    float prev_iter_cumm_time = 0;
    vtr::Timer iteration_timer;
    int num_net_bounding_boxes_updated = 0;
    int itry_since_last_convergence = -1;
    for (itry = 1; itry <= router_opts.max_router_iterations; ++itry) {
        RouterStats router_iteration_stats;

        /* Reset "is_routed" and "is_fixed" flags to indicate nets not pre-routed (yet) */
        for (auto net_id : cluster_ctx.clb_nlist.nets()) {
            route_ctx.net_status[net_id].is_routed = false;
            route_ctx.net_status[net_id].is_fixed = false;
        }

        std::shared_ptr<SetupTimingInfo> route_timing_info;
        if (timing_info) {
            if (itry == 1) {
                //First routing iteration, make all nets critical for a min-delay routing
                route_timing_info = make_constant_timing_info(1.);
            } else {
                //Other iterations user the true criticality
                route_timing_info = timing_info;
            }
        } else {
            //Not timing driven, force criticality to zero for a routability-driven routing
            route_timing_info = make_constant_timing_info(0.);
        }

        if (itry_since_last_convergence >= 0) {
            ++itry_since_last_convergence;
        }

        /*
         * Route each net
         */
        for (auto net_id : sorted_nets) {
            bool is_routable = try_timing_driven_route_net(net_id,
                                                           itry,
                                                           pres_fac,
                                                           router_opts,
                                                           connections_inf,
                                                           router_iteration_stats,
                                                           route_structs.pin_criticality,
                                                           route_structs.rt_node_of_sink,
                                                           net_delay,
                                                           *router_lookahead,
                                                           netlist_pin_lookup,
                                                           route_timing_info, budgeting_inf);

            if (!is_routable) {
                return (false); //Impossible to route
            }
        }

        // Make sure any CLB OPINs used up by subblocks being hooked directly to them are reserved for that purpose
        bool rip_up_local_opins = (itry == 1 ? false : true);
        reserve_locally_used_opins(pres_fac, router_opts.acc_fac, rip_up_local_opins);

        /*
         * Calculate metrics for the current routing
         */
        bool routing_is_feasible = feasible_routing();
        float est_success_iteration = routing_predictor.estimate_success_iteration();

        overuse_info = calculate_overuse_info();
        wirelength_info = calculate_wirelength_info();
        routing_predictor.add_iteration_overuse(itry, overuse_info.overused_nodes());

        if (timing_info) {
            //Update timing based on the new routing
            //Note that the net delays have already been updated by timing_driven_route_net
            timing_info->update();
            timing_info->set_warn_unconstrained(false); //Don't warn again about unconstrained nodes again during routing

            critical_path = timing_info->least_slack_critical_path();

            VTR_ASSERT_SAFE(timing_driven_check_net_delays(net_delay));

            if (itry == 1) {
                generate_route_timing_reports(router_opts, analysis_opts, *timing_info, *delay_calc);
            }
        }

        float iter_cumm_time = iteration_timer.elapsed_sec();
        float iter_elapsed_time = iter_cumm_time - prev_iter_cumm_time;

        //Output progress
        print_route_status(itry, iter_elapsed_time, pres_fac, num_net_bounding_boxes_updated, router_iteration_stats, overuse_info, wirelength_info, timing_info, est_success_iteration);

        prev_iter_cumm_time = iter_cumm_time;

        //Update graphics
        if (itry == 1) {
            update_screen(first_iteration_priority, "Routing...", ROUTING, timing_info);
        } else {
            update_screen(ScreenUpdatePriority::MINOR, "Routing...", ROUTING, timing_info);
        }

        if (router_opts.save_routing_per_iteration) {
            std::string filename = vtr::string_fmt("iteration_%03d.route", itry);
            print_route(nullptr, filename.c_str());
        }

        //Update router stats (total)
        router_stats.connections_routed += router_iteration_stats.connections_routed;
        router_stats.nets_routed += router_iteration_stats.nets_routed;
        router_stats.heap_pushes += router_iteration_stats.heap_pushes;
        router_stats.heap_pops += router_iteration_stats.heap_pops;

        /*
         * Are we finished?
         */
        if (routing_is_feasible) {
            auto& router_ctx = g_vpr_ctx.routing();

            if (is_better_quality_routing(best_routing, best_routing_metrics, wirelength_info, timing_info)) {
                //Save routing
                best_routing = router_ctx.trace;
                best_clb_opins_used_locally = router_ctx.clb_opins_used_locally;

                routing_is_successful = true;

                //Update best metrics
                if (timing_info) {
                    timing_driven_check_net_delays(net_delay);

                    best_routing_metrics.sTNS = timing_info->setup_total_negative_slack();
                    best_routing_metrics.sWNS = timing_info->setup_worst_negative_slack();
                    best_routing_metrics.hTNS = timing_info->hold_total_negative_slack();
                    best_routing_metrics.hWNS = timing_info->hold_worst_negative_slack();
                    best_routing_metrics.critical_path = critical_path;
                }
                best_routing_metrics.used_wirelength = wirelength_info.used_wirelength();
            }

            //Decrease pres_fac so that criticl connections will take more direct routes
            //Note that we use first_iter_pres_fac here (typically zero), and switch to
            //use initial_pres_fac on the next iteration.
            pres_fac = router_opts.first_iter_pres_fac;

            //Reduce timing tolerances to re-route more delay-suboptimal signals
            connections_inf.set_connection_criticality_tolerance(0.7);
            connections_inf.set_connection_delay_tolerance(1.01);

            ++legal_convergence_count;
            itry_since_last_convergence = 0;

            VTR_ASSERT(routing_is_successful);
        }

        if (itry_since_last_convergence == 1) {
            //We used first_iter_pres_fac when we started routing again
            //after the first routing convergence. Since that is often zero,
            //we want to set pres_fac to a reasonable (i.e. typically non-zero)
            //value afterwards -- so it grows when multiplied by pres_fac_mult
            pres_fac = router_opts.initial_pres_fac;
        }

        //Have we converged the maximum number of times, did not make any changes, or does it seem
        //unlikely additional convergences will improve QoR?
        if (legal_convergence_count >= router_opts.max_convergence_count
            || router_iteration_stats.connections_routed == 0
            || early_reconvergence_exit_heuristic(router_opts, itry_since_last_convergence, timing_info, best_routing_metrics)) {
            break; //Done routing
        }

        /*
         * Abort checks: Should we give-up because this routing problem is unlikely to converge to a legal routing?
         */
        if (itry == 1 && early_exit_heuristic(router_opts, wirelength_info)) {
            //Abort
            break;
        }

        //Estimate at what iteration we will converge to a legal routing
        if (overuse_info.overused_nodes() > ROUTING_PREDICTOR_MIN_ABSOLUTE_OVERUSE_THRESHOLD) {
            //Only consider aborting if we have a significant number of overused resources

            if (!std::isnan(est_success_iteration) && est_success_iteration > abort_iteration_threshold) {
                VTR_LOG("Routing aborted, the predicted iteration for a successful route (%.1f) is too high.\n", est_success_iteration);
                break; //Abort
            }
        }

        /*
         * Prepare for the next iteration
         */

        if (router_opts.route_bb_update == e_route_bb_update::DYNAMIC) {
            num_net_bounding_boxes_updated = dynamic_update_bounding_boxes(router_opts.high_fanout_threshold);
        }

        if (itry >= high_effort_congestion_mode_iteration_threshold) {
            //We are approaching the maximum number of routing iterations,
            //and still do not have a legal routing. Switch to a mode which
            //focuses more on attempting to resolve routing conflicts.
            router_congestion_mode = RouterCongestionMode::CONFLICTED;
        }

        //Update pres_fac and resource costs
        if (itry == 1) {
            pres_fac = router_opts.initial_pres_fac;
            pathfinder_update_cost(pres_fac, 0.); /* Acc_fac=0 for first iter. */
        } else {
            pres_fac *= router_opts.pres_fac_mult;

            /* Avoid overflow for high iteration counts, even if acc_cost is big */
            pres_fac = min(pres_fac, static_cast<float>(HUGE_POSITIVE_FLOAT / 1e5));

            pathfinder_update_cost(pres_fac, router_opts.acc_fac);
        }

        if (router_congestion_mode == RouterCongestionMode::CONFLICTED) {
            //The design appears to have routing conflicts which are difficult to resolve:
            //  1) Don't re-route legal connections due to delay. This allows
            //     the router to focus on the actual conflicts
            //  2) Increase the net bounding boxes. This potentially allows
            //     the router to route around otherwise congested regions
            //     (at the cost of high run-time).

            //Increase the size of the net bounding boxes to give the router more
            //freedom to find alternate paths.
            //
            //In the case of routing conflicts there are multiple connections competing
            //for the same resources which can not resolve the congestion themselves.
            //In normal routing mode we try to keep the bounding boxes small to minimize
            //run-time, but this can limits how far signals can detour (i.e. they can't
            //route outside the bounding box), which can cause conflicts to oscillate back
            //and forth without resolving.
            //
            //By scaling the bounding boxes here, we slowly increase the router's search
            //space in hopes of it allowing signals to move further out of the way to
            //aleviate the conflicts.
            if (itry_conflicted_mode % BB_SCALE_ITER_COUNT == 0) {
                //We scale the bounding boxes by BB_SCALE_FACTOR,
                //every BB_SCALE_ITER_COUNT iterations. This ensures
                //that we give the router some time (BB_SCALE_ITER_COUNT) to try
                //resolve/negotiate congestion at the new BB factor.
                //
                //Note that we increase the BB factor slowly to try and minimize
                //the bounding box size (since larger bounding boxes slow the router down).
                auto& grid = g_vpr_ctx.device().grid;
                int max_grid_dim = std::max(grid.width(), grid.height());

                //Scale by BB_SCALE_FACTOR but clip to grid size to avoid overflow
                bb_fac = std::min<int>(max_grid_dim, bb_fac * BB_SCALE_FACTOR);

                route_ctx.route_bb = load_route_bb(bb_fac);
            }

            ++itry_conflicted_mode;
        }

        if (timing_info) {
            if (itry == 1) {
                // first iteration sets up the lower bound connection delays since only timing is optimized for
                connections_inf.set_stable_critical_path_delay(critical_path.delay());
                connections_inf.set_lower_bound_connection_delays(net_delay);

                //load budgets using information from uncongested delay information
                budgeting_inf.load_route_budgets(net_delay, timing_info, netlist_pin_lookup, router_opts);
                /*for debugging purposes*/
                //                if (budgeting_inf.if_set()) {
                //                    budgeting_inf.print_route_budget();
                //                }

            } else {
                bool stable_routing_configuration = true;

                /*
                 * Determine if any connection need to be forcibly re-routed due to timing
                 */

                //Yes, if explicitly enabled
                bool should_ripup_for_delay = (router_opts.incr_reroute_delay_ripup == e_incr_reroute_delay_ripup::ON);

                //Or, if things are not too congested
                should_ripup_for_delay |= (router_opts.incr_reroute_delay_ripup == e_incr_reroute_delay_ripup::AUTO
                                           && router_congestion_mode == RouterCongestionMode::NORMAL);

                if (should_ripup_for_delay) {
                    if (connections_inf.critical_path_delay_grew_significantly(critical_path.delay())) {
                        // only need to forcibly reroute if critical path grew significantly
                        stable_routing_configuration = connections_inf.forcibly_reroute_connections(router_opts.max_criticality,
                                                                                                    timing_info,
                                                                                                    netlist_pin_lookup,
                                                                                                    net_delay);
                    }
                }

                // not stable if any connection needs to be forcibly rerouted
                if (stable_routing_configuration) {
                    connections_inf.set_stable_critical_path_delay(critical_path.delay());
                }

                /*Check if rate of convergence is high enough, if not lower the budgets of certain nets*/
                //reduce_budgets_if_congested(budgeting_inf, connections_inf, routing_predictor.get_slope(), itry);
            }
        } else {
            /* If timing analysis is not enabled, make sure that the criticalities and the
             * net_delays stay as 0 so that wirelength can be optimized. */

            for (auto net_id : cluster_ctx.clb_nlist.nets()) {
                for (unsigned int ipin = 1; ipin < cluster_ctx.clb_nlist.net_pins(net_id).size(); ++ipin) {
                    net_delay[net_id][ipin] = 0.;
                }
            }
        }

        if (router_opts.congestion_analysis) profiling::congestion_analysis();
        if (router_opts.fanout_analysis) profiling::time_on_fanout_analysis();
        // profiling::time_on_criticality_analysis();
    }

    if (routing_is_successful) {
        VTR_LOG("Restoring best routing\n");

        auto& router_ctx = g_vpr_ctx.mutable_routing();
        router_ctx.trace = best_routing;
        router_ctx.clb_opins_used_locally = best_clb_opins_used_locally;

        if (timing_info) {
            VTR_LOG("Critical path: %g ns\n", 1e9 * best_routing_metrics.critical_path.delay());
        }

        VTR_LOG("Successfully routed after %d routing iterations.\n", itry);
    } else {
        VTR_LOG("Routing failed.\n");
#ifdef VTR_ENABLE_DEBUG_LOGGING
        if (f_router_debug) print_invalid_routing_info();
#endif
    }

    VTR_LOG("Router Stats: total_nets_routed: %zu total_connections_routed: %zu total_heap_pushes: %zu total_heap_pops: %zu\n",
            router_stats.nets_routed, router_stats.connections_routed, router_stats.heap_pushes, router_stats.heap_pops);

    return routing_is_successful;
}

bool try_timing_driven_route_net(ClusterNetId net_id,
                                 int itry,
                                 float pres_fac,
                                 t_router_opts router_opts,
                                 CBRR& connections_inf,
                                 RouterStats& router_stats,
                                 float* pin_criticality,
                                 t_rt_node** rt_node_of_sink,
                                 vtr::vector<ClusterNetId, float*>& net_delay,
                                 const RouterLookahead& router_lookahead,
                                 const ClusteredPinAtomPinsLookup& netlist_pin_lookup,
                                 std::shared_ptr<SetupTimingInfo> timing_info,
                                 route_budgets& budgeting_inf) {
    auto& cluster_ctx = g_vpr_ctx.clustering();
    auto& route_ctx = g_vpr_ctx.mutable_routing();

    bool is_routed = false;

    connections_inf.prepare_routing_for_net(net_id);

    if (route_ctx.net_status[net_id].is_fixed) { /* Skip pre-routed nets. */
        is_routed = true;
    } else if (cluster_ctx.clb_nlist.net_is_ignored(net_id)) { /* Skip ignored nets. */
        is_routed = true;
    } else if (should_route_net(net_id, connections_inf, true) == false) {
        is_routed = true;
    } else {
        // track time spent vs fanout
        profiling::net_fanout_start();

        is_routed = timing_driven_route_net(net_id,
                                            itry,
                                            pres_fac,
                                            router_opts,
                                            connections_inf,
                                            router_stats,
                                            pin_criticality,
                                            rt_node_of_sink,
                                            net_delay[net_id],
                                            router_lookahead,
                                            netlist_pin_lookup,
                                            timing_info,
                                            budgeting_inf);

        profiling::net_fanout_end(cluster_ctx.clb_nlist.net_sinks(net_id).size());

        /* Impossible to route? (disconnected rr_graph) */
        if (is_routed) {
            route_ctx.net_status[net_id].is_routed = true;
        } else {
            VTR_LOG("Routing failed.\n");
        }
    }
    return (is_routed);
}

/*
 * NOTE:
 * Suggest using a timing_driven_route_structs struct. Memory is managed for you
 */
void alloc_timing_driven_route_structs(float** pin_criticality_ptr,
                                       int** sink_order_ptr,
                                       t_rt_node*** rt_node_of_sink_ptr) {
    /* Allocates all the structures needed only by the timing-driven router.   */

    int max_pins_per_net = get_max_pins_per_net();
    int max_sinks = std::max(max_pins_per_net - 1, 0);

    float* pin_criticality = (float*)vtr::malloc(max_sinks * sizeof(float));
    *pin_criticality_ptr = pin_criticality - 1; /* First sink is pin #1. */

    int* sink_order = (int*)vtr::malloc(max_sinks * sizeof(int));
    *sink_order_ptr = sink_order - 1;

    t_rt_node** rt_node_of_sink = (t_rt_node**)vtr::malloc(max_sinks * sizeof(t_rt_node*));
    *rt_node_of_sink_ptr = rt_node_of_sink - 1;

    alloc_route_tree_timing_structs();
}

/*
 * NOTE:
 * Suggest using a timing_driven_route_structs struct. Memory is managed for you
 */
void free_timing_driven_route_structs(float* pin_criticality, int* sink_order, t_rt_node** rt_node_of_sink) {
    /* Frees all the stuctures needed only by the timing-driven router.        */

    // coverity[offset_free : Intentional]
    free(pin_criticality + 1); /* Starts at index 1. */
    // coverity[offset_free : Intentional]
    free(sink_order + 1);
    // coverity[offset_free : Intentional]
    free(rt_node_of_sink + 1);
    free_route_tree_timing_structs();
}

timing_driven_route_structs::timing_driven_route_structs() {
    alloc_timing_driven_route_structs(&pin_criticality,
                                      &sink_order,
                                      &rt_node_of_sink);
}

timing_driven_route_structs::~timing_driven_route_structs() {
    free_timing_driven_route_structs(pin_criticality,
                                     sink_order,
                                     rt_node_of_sink);
}

void reduce_budgets_if_congested(route_budgets& budgeting_inf,
                                 CBRR& connections_inf,
                                 float slope,
                                 int itry) {
    auto& cluster_ctx = g_vpr_ctx.mutable_clustering();
    if (budgeting_inf.if_set()) {
        for (auto net_id : cluster_ctx.clb_nlist.nets()) {
            if (should_route_net(net_id, connections_inf, false)) {
                budgeting_inf.update_congestion_times(net_id);
            } else {
                budgeting_inf.not_congested_this_iteration(net_id);
            }
        }

        /*Problematic if the overuse nodes are positive or declining at a slow rate
         * Must be more than 9 iterations to have a valid slope*/
        if (slope > CONGESTED_SLOPE_VAL && itry >= 9) {
            budgeting_inf.lower_budgets(1e-9);
        }
    }
}

int get_max_pins_per_net() {
    int max_pins_per_net = 0;

    auto& cluster_ctx = g_vpr_ctx.clustering();

    for (auto net_id : cluster_ctx.clb_nlist.nets()) {
        if (!cluster_ctx.clb_nlist.net_is_ignored(net_id))
            max_pins_per_net = max(max_pins_per_net, (int)cluster_ctx.clb_nlist.net_pins(net_id).size());
    }

    return (max_pins_per_net);
}

struct Criticality_comp {
    const float* criticality;

    Criticality_comp(const float* calculated_criticalities)
        : criticality{calculated_criticalities} {
    }

    bool operator()(int a, int b) const {
        return criticality[a] > criticality[b];
    }
};

bool timing_driven_route_net(ClusterNetId net_id,
                             int itry,
                             float pres_fac,
                             const t_router_opts& router_opts,
                             CBRR& connections_inf,
                             RouterStats& router_stats,
                             float* pin_criticality,
                             t_rt_node** rt_node_of_sink,
                             float* net_delay,
                             const RouterLookahead& router_lookahead,
                             const ClusteredPinAtomPinsLookup& netlist_pin_lookup,
                             std::shared_ptr<const SetupTimingInfo> timing_info,
                             route_budgets& budgeting_inf) {
    /* Returns true as long as found some way to hook up this net, even if that *
     * way resulted in overuse of resources (congestion).  If there is no way   *
     * to route this net, even ignoring congestion, it returns false.  In this  *
     * case the rr_graph is disconnected and you can give up.                   */
    auto& cluster_ctx = g_vpr_ctx.clustering();
    auto& device_ctx = g_vpr_ctx.device();
    auto& route_ctx = g_vpr_ctx.routing();

    unsigned int num_sinks = cluster_ctx.clb_nlist.net_sinks(net_id).size();

    VTR_LOGV_DEBUG(f_router_debug, "Routing Net %zu (%zu sinks)\n", size_t(net_id), num_sinks);

    t_rt_node* rt_root = setup_routing_resources(itry, net_id, num_sinks, pres_fac, router_opts.min_incremental_reroute_fanout, connections_inf, rt_node_of_sink);

    bool high_fanout = is_high_fanout(num_sinks, router_opts.high_fanout_threshold);

    SpatialRouteTreeLookup spatial_route_tree_lookup;
    if (high_fanout) {
        spatial_route_tree_lookup = build_route_tree_spatial_lookup(net_id, rt_root);
    }

    // after this point the route tree is correct
    // remaining_targets from this point on are the **pin indices** that have yet to be routed
    auto& remaining_targets = connections_inf.get_remaining_targets();

    // calculate criticality of remaining target pins
    for (int ipin : remaining_targets) {
        if (timing_info) {
            auto clb_pin = cluster_ctx.clb_nlist.net_pin(net_id, ipin);
            pin_criticality[ipin] = calculate_clb_net_pin_criticality(*timing_info, netlist_pin_lookup, clb_pin);

            /* Pin criticality is between 0 and 1.
             * Shift it downwards by 1 - max_criticality (max_criticality is 0.99 by default,
             * so shift down by 0.01) and cut off at 0.  This means that all pins with small
             * criticalities (<0.01) get criticality 0 and are ignored entirely, and everything
             * else becomes a bit less critical. This effect becomes more pronounced if
             * max_criticality is set lower. */
            // VTR_ASSERT(pin_criticality[ipin] > -0.01 && pin_criticality[ipin] < 1.01);
            pin_criticality[ipin] = max(pin_criticality[ipin] - (1.0 - router_opts.max_criticality), 0.0);

            /* Take pin criticality to some power (1 by default). */
            pin_criticality[ipin] = pow(pin_criticality[ipin], router_opts.criticality_exp);

            /* Cut off pin criticality at max_criticality. */
            pin_criticality[ipin] = min(pin_criticality[ipin], router_opts.max_criticality);
        } else {
            //No timing info, implies we want a min delay routing, so use criticality of 1.
            pin_criticality[ipin] = 1.;
        }
    }

    // compare the criticality of different sink nodes
    sort(begin(remaining_targets), end(remaining_targets), Criticality_comp{pin_criticality});

    /* Update base costs according to fanout and criticality rules */
    update_rr_base_costs(num_sinks);

    t_conn_delay_budget conn_delay_budget;
    t_conn_cost_params cost_params;
    cost_params.astar_fac = router_opts.astar_fac;
    cost_params.bend_cost = router_opts.bend_cost;
    cost_params.delay_budget = ((budgeting_inf.if_set()) ? &conn_delay_budget : nullptr);

    // explore in order of decreasing criticality (no longer need sink_order array)
    for (unsigned itarget = 0; itarget < remaining_targets.size(); ++itarget) {
        int target_pin = remaining_targets[itarget];

        int sink_rr = route_ctx.net_rr_terminals[net_id][target_pin];

        enable_router_debug(router_opts, net_id, sink_rr);

        cost_params.criticality = pin_criticality[target_pin];

        if (budgeting_inf.if_set()) {
            conn_delay_budget.max_delay = budgeting_inf.get_max_delay_budget(net_id, target_pin);
            conn_delay_budget.target_delay = budgeting_inf.get_delay_target(net_id, target_pin);
            conn_delay_budget.min_delay = budgeting_inf.get_min_delay_budget(net_id, target_pin);
            conn_delay_budget.short_path_criticality = budgeting_inf.get_crit_short_path(net_id, target_pin);
        }

        // build a branch in the route tree to the target
        if (!timing_driven_route_sink(net_id,
                                      itarget,
                                      target_pin,
                                      cost_params,
                                      pres_fac,
                                      router_opts.high_fanout_threshold,
                                      rt_root, rt_node_of_sink,
                                      router_lookahead,
                                      spatial_route_tree_lookup,
                                      router_stats))
            return false;

        ++router_stats.connections_routed;
    } // finished all sinks

    ++router_stats.nets_routed;

    /* For later timing analysis. */

    // may have to update timing delay of the previously legally reached sinks since downstream capacitance could be changed
    update_net_delays_from_route_tree(net_delay, rt_node_of_sink, net_id);

    if (!cluster_ctx.clb_nlist.net_is_ignored(net_id)) {
        for (unsigned ipin = 1; ipin < cluster_ctx.clb_nlist.net_pins(net_id).size(); ++ipin) {
            if (net_delay[ipin] == 0) { // should be SOURCE->OPIN->IPIN->SINK
                VTR_ASSERT(device_ctx.rr_nodes[rt_node_of_sink[ipin]->parent_node->parent_node->inode].type() == OPIN);
            }
        }
    }

    VTR_ASSERT_MSG(route_ctx.rr_node_route_inf[rt_root->inode].occ() <= device_ctx.rr_nodes[rt_root->inode].capacity(), "SOURCE should never be congested");

    // route tree is not kept persistent since building it from the traceback the next iteration takes almost 0 time
    VTR_LOGV_DEBUG(f_router_debug, "Routed Net %zu (%zu sinks)\n", size_t(net_id), num_sinks);

    free_route_tree(rt_root);
    return (true);
}

static bool timing_driven_route_sink(ClusterNetId net_id,
                                     unsigned itarget,
                                     int target_pin,
                                     const t_conn_cost_params cost_params,
                                     float pres_fac,
                                     int high_fanout_threshold,
                                     t_rt_node* rt_root,
                                     t_rt_node** rt_node_of_sink,
                                     const RouterLookahead& router_lookahead,
                                     SpatialRouteTreeLookup& spatial_rt_lookup,
                                     RouterStats& router_stats) {
    /* Build a path from the existing route tree rooted at rt_root to the target_node
     * add this branch to the existing route tree and update pathfinder costs and rr_node_route_inf to reflect this */
    auto& route_ctx = g_vpr_ctx.mutable_routing();
    auto& cluster_ctx = g_vpr_ctx.clustering();

    profiling::sink_criticality_start();

    int sink_node = route_ctx.net_rr_terminals[net_id][target_pin];

    VTR_LOGV_DEBUG(f_router_debug, "Net %zu Target %d (%s)\n", size_t(net_id), itarget, describe_rr_node(sink_node).c_str());

    VTR_ASSERT_DEBUG(verify_traceback_route_tree_equivalent(route_ctx.trace[net_id].head, rt_root));

    std::vector<int> modified_rr_node_inf;
    t_heap* cheapest = nullptr;
    t_bb bounding_box = route_ctx.route_bb[net_id];

    bool net_is_global = cluster_ctx.clb_nlist.net_is_global(net_id);
    bool high_fanout = is_high_fanout(cluster_ctx.clb_nlist.net_sinks(net_id).size(), high_fanout_threshold);
    constexpr float HIGH_FANOUT_CRITICALITY_THRESHOLD = 0.9;
    bool sink_critical = (cost_params.criticality > HIGH_FANOUT_CRITICALITY_THRESHOLD);

    //We normally route high fanout nets by only adding spatially close-by routing to the heap (reduces run-time).
    //However, if the current sink is 'critical' from a timing perspective, we put the entire route tree back onto
    //the heap to ensure it has more flexibility to find the best path.
    if (high_fanout && !sink_critical && !net_is_global) {
        cheapest = timing_driven_route_connection_from_route_tree_high_fanout(rt_root,
                                                                              sink_node,
                                                                              cost_params,
                                                                              bounding_box,
                                                                              router_lookahead,
                                                                              spatial_rt_lookup,
                                                                              modified_rr_node_inf,
                                                                              router_stats);
    } else {
        cheapest = timing_driven_route_connection_from_route_tree(rt_root,
                                                                  sink_node,
                                                                  cost_params,
                                                                  bounding_box,
                                                                  router_lookahead,
                                                                  modified_rr_node_inf,
                                                                  router_stats);
    }

    if (cheapest == nullptr) {
        ClusterBlockId src_block = cluster_ctx.clb_nlist.net_driver_block(net_id);
        ClusterBlockId sink_block = cluster_ctx.clb_nlist.pin_block(*(cluster_ctx.clb_nlist.net_pins(net_id).begin() + target_pin));
        VTR_LOG("Failed to route connection from '%s' to '%s' for net '%s' (#%zu)\n",
                cluster_ctx.clb_nlist.block_name(src_block).c_str(),
                cluster_ctx.clb_nlist.block_name(sink_block).c_str(),
                cluster_ctx.clb_nlist.net_name(net_id).c_str(),
                size_t(net_id));
        if (f_router_debug) {
            update_screen(ScreenUpdatePriority::MAJOR, "Unable to route connection.", ROUTING, nullptr);
        }
        return false;
    } else {
        //Record final link to target
        add_to_mod_list(cheapest->index, modified_rr_node_inf);

        route_ctx.rr_node_route_inf[cheapest->index].prev_node = cheapest->u.prev.node;
        route_ctx.rr_node_route_inf[cheapest->index].prev_edge = cheapest->u.prev.edge;
        route_ctx.rr_node_route_inf[cheapest->index].path_cost = cheapest->cost;
        route_ctx.rr_node_route_inf[cheapest->index].backward_path_cost = cheapest->backward_path_cost;
    }

    profiling::sink_criticality_end(cost_params.criticality);

    /* NB:  In the code below I keep two records of the partial routing:  the   *
     * traceback and the route_tree.  The route_tree enables fast recomputation *
     * of the Elmore delay to each node in the partial routing.  The traceback  *
     * lets me reuse all the routines written for breadth-first routing, which  *
     * all take a traceback structure as input.                                 */

    int inode = cheapest->index;
    route_ctx.rr_node_route_inf[inode].target_flag--; /* Connected to this SINK. */
    t_trace* new_route_start_tptr = update_traceback(cheapest, net_id);
    VTR_ASSERT_DEBUG(validate_traceback(route_ctx.trace[net_id].head));

    rt_node_of_sink[target_pin] = update_route_tree(cheapest, ((high_fanout) ? &spatial_rt_lookup : nullptr));
    VTR_ASSERT_DEBUG(verify_route_tree(rt_root));
    VTR_ASSERT_DEBUG(verify_traceback_route_tree_equivalent(route_ctx.trace[net_id].head, rt_root));
    VTR_ASSERT_DEBUG(!high_fanout || validate_route_tree_spatial_lookup(rt_root, spatial_rt_lookup));

    if (f_router_debug) {
        update_screen(ScreenUpdatePriority::MAJOR, "Routed connection successfully", ROUTING, nullptr);
    }

    free_heap_data(cheapest);
    pathfinder_update_path_cost(new_route_start_tptr, 1, pres_fac);
    empty_heap();

    // need to guarentee ALL nodes' path costs are HUGE_POSITIVE_FLOAT at the start of routing to a sink
    // do this by resetting all the path_costs that have been touched while routing to the current sink
    reset_path_costs(modified_rr_node_inf);

    // routed to a sink successfully
    return true;
}

//Finds a path from the route tree rooted at rt_root to sink_node
//
//This is used when you want to allow previous routing of the same net to serve
//as valid start locations for the current connection.
//
//Returns either the last element of the path, or nullptr if no path is found
t_heap* timing_driven_route_connection_from_route_tree(t_rt_node* rt_root,
                                                       int sink_node,
                                                       const t_conn_cost_params cost_params,
                                                       t_bb bounding_box,
                                                       const RouterLookahead& router_lookahead,
                                                       std::vector<int>& modified_rr_node_inf,
                                                       RouterStats& router_stats) {
    // re-explore route tree from root to add any new nodes (buildheap afterwards)
    // route tree needs to be repushed onto the heap since each node's cost is target specific
    add_route_tree_to_heap(rt_root, sink_node, cost_params, router_lookahead, router_stats);
    heap_::build_heap(); // via sifting down everything

    int source_node = rt_root->inode;

    if (is_empty_heap()) {
        VTR_LOG("No source in route tree: %s\n", describe_unrouteable_connection(source_node, sink_node).c_str());

        free_route_tree(rt_root);
        return nullptr;
    }

    VTR_LOGV_DEBUG(f_router_debug, "  Routing to %d as normal net (BB: %d,%d x %d,%d)\n", sink_node,
                   bounding_box.xmin, bounding_box.ymin,
                   bounding_box.xmax, bounding_box.ymax);

    t_heap* cheapest = timing_driven_route_connection_from_heap(sink_node,
                                                                cost_params,
                                                                bounding_box,
                                                                router_lookahead,
                                                                modified_rr_node_inf,
                                                                router_stats);

    if (cheapest == nullptr) {
        //Found no path found within the current bounding box.
        //Try again with no bounding box (i.e. a full device grid bounding box).
        //
        //Note that the additional run-time overhead of re-trying only occurs
        //when we were otherwise going to give up -- the typical case (route
        //found with the bounding box) remains fast and never re-tries .
        VTR_LOG_WARN("No routing path for connection to sink_rr %d, retrying with full device bounding box\n", sink_node);

        auto& device_ctx = g_vpr_ctx.device();

        t_bb full_device_bounding_box;
        full_device_bounding_box.xmin = 0;
        full_device_bounding_box.ymin = 0;
        full_device_bounding_box.xmax = device_ctx.grid.width() - 1;
        full_device_bounding_box.ymax = device_ctx.grid.height() - 1;

        cheapest = timing_driven_route_connection_from_heap(sink_node,
                                                            cost_params,
                                                            full_device_bounding_box,
                                                            router_lookahead,
                                                            modified_rr_node_inf,
                                                            router_stats);
    }

    if (cheapest == nullptr) {
        VTR_LOG("%s\n", describe_unrouteable_connection(source_node, sink_node).c_str());

        free_route_tree(rt_root);
        return nullptr;
    }

    return cheapest;
}

//Finds a path from the route tree rooted at rt_root to sink_node for a high fanout net.
//
//Unlike timing_driven_route_connection_from_route_tree(), only part of the route tree
//which is spatially close to the sink is added to the heap.
static t_heap* timing_driven_route_connection_from_route_tree_high_fanout(t_rt_node* rt_root,
                                                                          int sink_node,
                                                                          const t_conn_cost_params cost_params,
                                                                          t_bb net_bounding_box,
                                                                          const RouterLookahead& router_lookahead,
                                                                          const SpatialRouteTreeLookup& spatial_rt_lookup,
                                                                          std::vector<int>& modified_rr_node_inf,
                                                                          RouterStats& router_stats) {
    // re-explore route tree from root to add any new nodes (buildheap afterwards)
    // route tree needs to be repushed onto the heap since each node's cost is target specific
    t_bb high_fanout_bb = add_high_fanout_route_tree_to_heap(rt_root, sink_node, cost_params, router_lookahead, spatial_rt_lookup, net_bounding_box, router_stats);
    heap_::build_heap(); // via sifting down everything

    int source_node = rt_root->inode;

    if (is_empty_heap()) {
        VTR_LOG("No source in route tree: %s\n", describe_unrouteable_connection(source_node, sink_node).c_str());

        free_route_tree(rt_root);
        return nullptr;
    }

    VTR_LOGV_DEBUG(f_router_debug, "  Routing to %d as high fanout net (BB: %d,%d x %d,%d)\n", sink_node,
                   high_fanout_bb.xmin, high_fanout_bb.ymin,
                   high_fanout_bb.xmax, high_fanout_bb.ymax);

    t_heap* cheapest = timing_driven_route_connection_from_heap(sink_node,
                                                                cost_params,
                                                                high_fanout_bb,
                                                                router_lookahead,
                                                                modified_rr_node_inf,
                                                                router_stats);

    if (cheapest == nullptr) {
        //Found no path, that may be due to an unlucky choice of existing route tree sub-set,
        //try again with the full route tree to be sure this is not an artifact of high-fanout routing
        VTR_LOG_WARN("No routing path found in high-fanout mode for net connection (to sink_rr %d), retrying with full route tree\n", sink_node);
        cheapest = timing_driven_route_connection_from_route_tree(rt_root, sink_node, cost_params, net_bounding_box, router_lookahead, modified_rr_node_inf, router_stats);
    }
    if (cheapest == nullptr) {
        VTR_LOG("%s\n", describe_unrouteable_connection(source_node, sink_node).c_str());

        free_route_tree(rt_root);
        return nullptr;
    }

    return cheapest;
}

//Finds a path to sink_node, starting from the elements currently in the heap.
//
//This is the core maze routing routine.
//
//Returns either the last element of the path, or nullptr if no path is found
static t_heap* timing_driven_route_connection_from_heap(int sink_node,
                                                        const t_conn_cost_params cost_params,
                                                        t_bb bounding_box,
                                                        const RouterLookahead& router_lookahead,
                                                        std::vector<int>& modified_rr_node_inf,
                                                        RouterStats& router_stats) {
    VTR_ASSERT_SAFE(heap_::is_valid());

    if (is_empty_heap()) { //No source
        VTR_LOGV_DEBUG(f_router_debug, "  Initial heap empty (no source)\n");
    }

    t_heap* cheapest = nullptr;
    while (!is_empty_heap()) {
        // cheapest t_heap in current route tree to be expanded on
        cheapest = get_heap_head();
        ++router_stats.heap_pops;

        int inode = cheapest->index;
        VTR_LOGV_DEBUG(f_router_debug, "  Popping node %d\n", inode);

        //Have we found the target?
        if (inode == sink_node) {
            VTR_LOGV_DEBUG(f_router_debug, "  Found target %8d (%s)\n", inode, describe_rr_node(inode).c_str());
            break;
        }

        //If not, keep searching
        timing_driven_expand_cheapest(cheapest,
                                      sink_node,
                                      cost_params,
                                      bounding_box,
                                      router_lookahead,
                                      modified_rr_node_inf,
                                      router_stats);

        free_heap_data(cheapest);
        cheapest = nullptr;
    }

    if (cheapest == nullptr) { /* Impossible routing.  No path for net. */
        VTR_LOGV_DEBUG(f_router_debug, "  Empty heap (no path found)\n");
        return nullptr;
    }

    return cheapest;
}

//Find shortest paths from specified route tree to all nodes in the RR graph
std::vector<t_heap> timing_driven_find_all_shortest_paths_from_route_tree(t_rt_node* rt_root,
                                                                          const t_conn_cost_params cost_params,
                                                                          t_bb bounding_box,
                                                                          std::vector<int>& modified_rr_node_inf,
                                                                          RouterStats& router_stats) {
    //Add the route tree to the heap with no specific target node
    int target_node = OPEN;
    auto router_lookahead = make_router_lookahead(e_router_lookahead::NO_OP);
    add_route_tree_to_heap(rt_root, target_node, cost_params, *router_lookahead, router_stats);
    heap_::build_heap(); // via sifting down everything

    auto res = timing_driven_find_all_shortest_paths_from_heap(cost_params, bounding_box, modified_rr_node_inf, router_stats);

    return res;
}

//Find shortest paths from current heap to all nodes in the RR graph
//
//Since there is no single *target* node this uses Dijkstra's algorithm
//with a modified exit condition (runs until heap is empty).
//
//Note that to re-use code used for the regular A*-based router we use a
//no-operation lookahead which always returns zero.
static std::vector<t_heap> timing_driven_find_all_shortest_paths_from_heap(const t_conn_cost_params cost_params,
                                                                           t_bb bounding_box,
                                                                           std::vector<int>& modified_rr_node_inf,
                                                                           RouterStats& router_stats) {
    auto router_lookahead = make_router_lookahead(e_router_lookahead::NO_OP);

    auto& device_ctx = g_vpr_ctx.device();
    std::vector<t_heap> cheapest_paths(device_ctx.rr_nodes.size());

    VTR_ASSERT_SAFE(heap_::is_valid());

    if (is_empty_heap()) { //No source
        VTR_LOGV_DEBUG(f_router_debug, "  Initial heap empty (no source)\n");
    }

    while (!is_empty_heap()) {
        // cheapest t_heap in current route tree to be expanded on
        t_heap* cheapest = get_heap_head();
        ++router_stats.heap_pops;

        int inode = cheapest->index;
        VTR_LOGV_DEBUG(f_router_debug, "  Popping node %d\n", inode);

        //Since we want to find shortest paths to all nodes in the graph
        //we do not specify a target node.
        //
        //By setting the target_node to OPEN in combination with the NoOp router
        //lookahead we can re-use the node exploration code from the regular router
        int target_node = OPEN;

        timing_driven_expand_cheapest(cheapest,
                                      target_node,
                                      cost_params,
                                      bounding_box,
                                      *router_lookahead,
                                      modified_rr_node_inf,
                                      router_stats);

        if (cheapest_paths[inode].index == OPEN || cheapest_paths[inode].cost >= cheapest->cost) {
            VTR_LOGV_DEBUG(f_router_debug, "  Better cost to node %d: %g (was %g)\n", inode, cheapest->cost, cheapest_paths[inode].cost);
            cheapest_paths[inode] = *cheapest;
        } else {
            VTR_LOGV_DEBUG(f_router_debug, "  Worse cost to node %d: %g (better %g)\n", inode, cheapest->cost, cheapest_paths[inode].cost);
        }

        free_heap_data(cheapest);
    }

    return cheapest_paths;
}

static void timing_driven_expand_cheapest(t_heap* cheapest,
                                          int target_node,
                                          const t_conn_cost_params cost_params,
                                          t_bb bounding_box,
                                          const RouterLookahead& router_lookahead,
                                          std::vector<int>& modified_rr_node_inf,
                                          RouterStats& router_stats) {
    auto& route_ctx = g_vpr_ctx.mutable_routing();

    int inode = cheapest->index;

    float old_total_cost = route_ctx.rr_node_route_inf[inode].path_cost;
    float old_back_cost = route_ctx.rr_node_route_inf[inode].backward_path_cost;

    float new_total_cost = cheapest->cost;
    float new_back_cost = cheapest->backward_path_cost;

    /* I only re-expand a node if both the "known" backward cost is lower  *
     * in the new expansion (this is necessary to prevent loops from       *
     * forming in the routing and causing havoc) *and* the expected total  *
     * cost to the sink is lower than the old value.  Different R_upstream *
     * values could make a path with lower back_path_cost less desirable   *
     * than one with higher cost.  Test whether or not I should disallow   *
     * re-expansion based on a higher total cost.                          */

    if (old_total_cost > new_total_cost && old_back_cost > new_back_cost) {
        VTR_LOGV_DEBUG(f_router_debug, "    Better cost to %d\n", inode);
        VTR_LOGV_DEBUG(f_router_debug, "      Setting path costs for assicated node %d (from %d edge %d)\n", cheapest->index, cheapest->u.prev.node, cheapest->u.prev.edge);

        add_to_mod_list(cheapest->index, modified_rr_node_inf);

        route_ctx.rr_node_route_inf[cheapest->index].prev_node = cheapest->u.prev.node;
        route_ctx.rr_node_route_inf[cheapest->index].prev_edge = cheapest->u.prev.edge;
        route_ctx.rr_node_route_inf[cheapest->index].path_cost = new_total_cost;
        route_ctx.rr_node_route_inf[cheapest->index].backward_path_cost = new_back_cost;

        timing_driven_expand_neighbours(cheapest, cost_params, bounding_box,
                                        router_lookahead,
                                        target_node,
                                        router_stats);
    }
}

static t_rt_node* setup_routing_resources(int itry,
                                          ClusterNetId net_id,
                                          unsigned num_sinks,
                                          float pres_fac,
                                          int min_incremental_reroute_fanout,
                                          CBRR& connections_inf,
                                          t_rt_node** rt_node_of_sink) {
    /* Build and return a partial route tree from the legal connections from last iteration.
     * along the way do:
     * 	update pathfinder costs to be accurate to the partial route tree
     *	update the net's traceback to be accurate to the partial route tree
     * 	find and store the pins that still need to be reached in incremental_rerouting_resources.remaining_targets
     * 	find and store the rt nodes that have been reached in incremental_rerouting_resources.reached_rt_sinks
     *	mark the rr_node sinks as targets to be reached */

    auto& route_ctx = g_vpr_ctx.routing();

    t_rt_node* rt_root;

    // for nets below a certain size (min_incremental_reroute_fanout), rip up any old routing
    // otherwise, we incrementally reroute by reusing legal parts of the previous iteration
    // convert the previous iteration's traceback into the starting route tree for this iteration
    if ((int)num_sinks < min_incremental_reroute_fanout || itry == 1) {
        profiling::net_rerouted();

        // rip up the whole net
        pathfinder_update_path_cost(route_ctx.trace[net_id].head, -1, pres_fac);
        free_traceback(net_id);

        rt_root = init_route_tree_to_source(net_id);
        for (unsigned int sink_pin = 1; sink_pin <= num_sinks; ++sink_pin)
            connections_inf.toreach_rr_sink(sink_pin);
        // since all connections will be rerouted for this net, clear all of net's forced reroute flags
        connections_inf.clear_force_reroute_for_net();

        // when we don't prune the tree, we also don't know the sink node indices
        // thus we'll use functions that act on pin indices like mark_ends instead
        // of their versions that act on node indices directly like mark_remaining_ends
        mark_ends(net_id);
    } else {
        auto& reached_rt_sinks = connections_inf.get_reached_rt_sinks();
        auto& remaining_targets = connections_inf.get_remaining_targets();

        profiling::net_rebuild_start();

        // convert the previous iteration's traceback into a route tree
        rt_root = traceback_to_route_tree(net_id);

        //Santiy check that route tree and traceback are equivalent before pruning
        VTR_ASSERT_DEBUG(verify_traceback_route_tree_equivalent(route_ctx.trace[net_id].head, rt_root));

        // check for edge correctness
        VTR_ASSERT_SAFE(is_valid_skeleton_tree(rt_root));
        VTR_ASSERT_SAFE(should_route_net(net_id, connections_inf, true));

        //Prune the branches of the tree that don't legally lead to sinks
        rt_root = prune_route_tree(rt_root, connections_inf);

        //Now that the tree has been pruned, we can free the old traceback
        // NOTE: this must happen *after* pruning since it changes the
        //       recorded congestion
        pathfinder_update_path_cost(route_ctx.trace[net_id].head, -1, pres_fac);
        free_traceback(net_id);

        if (rt_root) { //Partially pruned
            profiling::route_tree_preserved();

            //Since we have a valid partial routing (to at least one SINK)
            //we need to make sure the traceback is synchronized to the route tree
            traceback_from_route_tree(net_id, rt_root, reached_rt_sinks.size());

            //Sanity check the traceback for self-consistency
            VTR_ASSERT_DEBUG(validate_traceback(route_ctx.trace[net_id].head));

            //Santiy check that route tree and traceback are equivalent after pruning
            VTR_ASSERT_DEBUG(verify_traceback_route_tree_equivalent(route_ctx.trace[net_id].head, rt_root));

            // put the updated costs of the route tree nodes back into pathfinder
            pathfinder_update_path_cost(route_ctx.trace[net_id].head, 1, pres_fac);

        } else { //Fully destroyed
            profiling::route_tree_pruned();

            //Initialize only to source
            rt_root = init_route_tree_to_source(net_id);

            //NOTE: We leave the traceback uninitiailized, so update_traceback()
            //      will correctly add the SOURCE node when the branch to
            //      the first SINK is found.
            VTR_ASSERT(route_ctx.trace[net_id].head == nullptr);
            VTR_ASSERT(route_ctx.trace[net_id].tail == nullptr);
            VTR_ASSERT(route_ctx.trace_nodes[net_id].empty());
        }

        //Update R/C
        load_new_subtree_R_upstream(rt_root);
        load_new_subtree_C_downstream(rt_root);

        VTR_ASSERT(reached_rt_sinks.size() + remaining_targets.size() == num_sinks);

        //Record current routing
        add_route_tree_to_rr_node_lookup(rt_root);

        // give lookup on the reached sinks
        connections_inf.put_sink_rt_nodes_in_net_pins_lookup(reached_rt_sinks, rt_node_of_sink);

        profiling::net_rebuild_end(num_sinks, remaining_targets.size());

        // check for R_upstream C_downstream and edge correctness
        VTR_ASSERT_SAFE(is_valid_route_tree(rt_root));
        // congestion should've been pruned away
        VTR_ASSERT_SAFE(is_uncongested_route_tree(rt_root));

        // use the nodes to directly mark ends before they get converted to pins
        mark_remaining_ends(remaining_targets);

        // everything dealing with a net works with it in terms of its sink pins; need to convert its sink nodes to sink pins
        connections_inf.convert_sink_nodes_to_net_pins(remaining_targets);

        // still need to calculate the tree's time delay (0 Tarrival means from SOURCE)
        load_route_tree_Tdel(rt_root, 0);

        // mark the lookup (rr_node_route_inf) for existing tree elements as NO_PREVIOUS so add_to_path stops when it reaches one of them
        load_route_tree_rr_route_inf(rt_root);
    }

    // completed constructing the partial route tree and updated all other data structures to match
    return rt_root;
}

static void add_route_tree_to_heap(t_rt_node* rt_node,
                                   int target_node,
                                   const t_conn_cost_params cost_params,
                                   const RouterLookahead& router_lookahead,
                                   RouterStats& router_stats) {
    /* Puts the entire partial routing below and including rt_node onto the heap *
     * (except for those parts marked as not to be expanded) by calling itself   *
     * recursively.                                                              */

    t_rt_node* child_node;
    t_linked_rt_edge* linked_rt_edge;

    /* Pre-order depth-first traversal */
    // IPINs and SINKS are not re_expanded
    if (rt_node->re_expand) {
        add_route_tree_node_to_heap(rt_node,
                                    target_node,
                                    cost_params,
                                    router_lookahead,
                                    router_stats);
    }

    linked_rt_edge = rt_node->u.child_list;

    while (linked_rt_edge != nullptr) {
        child_node = linked_rt_edge->child;
        add_route_tree_to_heap(child_node, target_node,
                               cost_params,
                               router_lookahead,
                               router_stats);
        linked_rt_edge = linked_rt_edge->next;
    }
}

static t_bb add_high_fanout_route_tree_to_heap(t_rt_node* rt_root, int target_node, const t_conn_cost_params cost_params, const RouterLookahead& router_lookahead, const SpatialRouteTreeLookup& spatial_rt_lookup, t_bb net_bounding_box, RouterStats& router_stats) {
    //For high fanout nets we only add those route tree nodes which are spatially close
    //to the sink.
    //
    //Based on:
    //  J. Swartz, V. Betz, J. Rose, "A Fast Routability-Driven Router for FPGAs", FPGA, 1998
    //
    //We rely on a grid-based spatial look-up which is maintained for high fanout nets by
    //update_route_tree(), which allows us to add spatially close route tree nodes without traversing
    //the entire route tree (which is likely large for a high fanout net).

    auto& device_ctx = g_vpr_ctx.device();

    //Determine which bin the target node is located in
    auto& target_rr_node = device_ctx.rr_nodes[target_node];

    int target_bin_x = grid_to_bin_x(target_rr_node.xlow(), spatial_rt_lookup);
    int target_bin_y = grid_to_bin_y(target_rr_node.ylow(), spatial_rt_lookup);

    int nodes_added = 0;

    t_bb highfanout_bb;
    highfanout_bb.xmin = target_rr_node.xlow();
    highfanout_bb.xmax = target_rr_node.xhigh();
    highfanout_bb.ymin = target_rr_node.ylow();
    highfanout_bb.ymax = target_rr_node.yhigh();

    //Add existing routing starting from the target bin.
    //If the target's bin has insufficient existing routing add from the surrounding bins
    bool done = false;
    for (int dx : {0, -1, +1}) {
        size_t bin_x = target_bin_x + dx;

        if (bin_x > spatial_rt_lookup.dim_size(0) - 1) continue; //Out of range

        for (int dy : {0, -1, +1}) {
            size_t bin_y = target_bin_y + dy;

            if (bin_y > spatial_rt_lookup.dim_size(1) - 1) continue; //Out of range

            for (t_rt_node* rt_node : spatial_rt_lookup[bin_x][bin_y]) {
                if (!rt_node->re_expand) continue; //Some nodes (like IPINs) shouldn't be re-expanded

                //Put the node onto the heap
                add_route_tree_node_to_heap(rt_node, target_node, cost_params, router_lookahead, router_stats);

                //Update Bounding Box
                auto& rr_node = device_ctx.rr_nodes[rt_node->inode];
                highfanout_bb.xmin = std::min<int>(highfanout_bb.xmin, rr_node.xlow());
                highfanout_bb.ymin = std::min<int>(highfanout_bb.ymin, rr_node.ylow());
                highfanout_bb.xmax = std::max<int>(highfanout_bb.xmax, rr_node.xhigh());
                highfanout_bb.ymax = std::max<int>(highfanout_bb.ymax, rr_node.yhigh());

                ++nodes_added;
            }

            constexpr int SINGLE_BIN_MIN_NODES = 2;
            if (dx == 0 && dy == 0 && nodes_added > SINGLE_BIN_MIN_NODES) {
                //Target bin contained at least minimum amount of routing
                //
                //We require at least SINGLE_BIN_MIN_NODES to be added.
                //This helps ensure we don't end up with, for example, a single
                //routing wire running in the wrong direction which may not be
                //able to reach the target within the bounding box.
                done = true;
                break;
            }
        }
        if (done) break;
    }

    t_bb bounding_box = net_bounding_box;
    if (nodes_added == 0) { //If the target bin and it's surrounding bins were empty, just add the full route tree
        add_route_tree_to_heap(rt_root, target_node, cost_params, router_lookahead, router_stats);
    } else {
        //We found nearby routing, replace original bounding box to be localized around that routing
        bounding_box = adjust_highfanout_bounding_box(highfanout_bb);
    }

    return bounding_box;
}

static t_bb adjust_highfanout_bounding_box(t_bb highfanout_bb) {
    t_bb bb = highfanout_bb;

    constexpr int HIGH_FANOUT_BB_FAC = 3;
    bb.xmin -= HIGH_FANOUT_BB_FAC;
    bb.ymin -= HIGH_FANOUT_BB_FAC;
    bb.xmax += HIGH_FANOUT_BB_FAC;
    bb.ymax += HIGH_FANOUT_BB_FAC;

    return bb;
}

//Unconditionally adds rt_node to the heap
//
//Note that if you want to respect rt_node->re_expand that is the caller's
//responsibility.
static void add_route_tree_node_to_heap(t_rt_node* rt_node,
                                        int target_node,
                                        const t_conn_cost_params cost_params,
                                        const RouterLookahead& router_lookahead,
                                        RouterStats& router_stats) {
    int inode = rt_node->inode;
    float backward_path_cost = cost_params.criticality * rt_node->Tdel;

    float R_upstream = rt_node->R_upstream;
    float tot_cost = backward_path_cost
                     + cost_params.astar_fac
                           * router_lookahead.get_expected_cost(inode, target_node, cost_params, R_upstream);

    //after budgets are loaded, calculate delay cost as described by RCV paper
    /*R. Fung, V. Betz and W. Chow, "Slack Allocation and Routing to Improve FPGA Timing While
     * Repairing Short-Path Violations," in IEEE Transactions on Computer-Aided Design of
     * Integrated Circuits and Systems, vol. 27, no. 4, pp. 686-697, April 2008.*/
    const t_conn_delay_budget* delay_budget = cost_params.delay_budget;
    if (delay_budget) {
        float zero = 0.0;
        tot_cost += (delay_budget->short_path_criticality + cost_params.criticality) * max(zero, delay_budget->target_delay - tot_cost);
        tot_cost += pow(max(zero, tot_cost - delay_budget->max_delay), 2) / 100e-12;
        tot_cost += pow(max(zero, delay_budget->min_delay - tot_cost), 2) / 100e-12;
    }

    VTR_LOGV_DEBUG(f_router_debug, "  Adding node %8d to heap from init route tree with cost %g (%s)\n", inode, tot_cost, describe_rr_node(inode).c_str());

    heap_::push_back_node(inode, tot_cost, NO_PREVIOUS, NO_PREVIOUS,
                          backward_path_cost, R_upstream);

    ++router_stats.heap_pushes;
}

static void timing_driven_expand_neighbours(t_heap* current,
                                            const t_conn_cost_params cost_params,
                                            t_bb bounding_box,
                                            const RouterLookahead& router_lookahead,
                                            int target_node,
                                            RouterStats& router_stats) {
    /* Puts all the rr_nodes adjacent to current on the heap.
     */

    auto& device_ctx = g_vpr_ctx.device();

    t_bb target_bb;
    if (target_node != OPEN) {
        target_bb.xmin = device_ctx.rr_nodes[target_node].xlow();
        target_bb.ymin = device_ctx.rr_nodes[target_node].ylow();
        target_bb.xmax = device_ctx.rr_nodes[target_node].xhigh();
        target_bb.ymax = device_ctx.rr_nodes[target_node].yhigh();
    }

    //For each node associated with the current heap element, expand all of it's neighbours
    int num_edges = device_ctx.rr_nodes[current->index].num_edges();
    for (int iconn = 0; iconn < num_edges; iconn++) {
        int to_node = device_ctx.rr_nodes[current->index].edge_sink_node(iconn);
        timing_driven_expand_neighbour(current,
                                       current->index, iconn, to_node,
                                       cost_params,
                                       bounding_box,
                                       router_lookahead,
                                       target_node,
                                       target_bb,
                                       router_stats);
    }
}

//Conditionally adds to_node to the router heap (via path from from_node via from_edge).
//RR nodes outside the expanded bounding box specified in bounding_box are not added
//to the heap.
static void timing_driven_expand_neighbour(t_heap* current,
                                           const int from_node,
                                           const short from_edge,
                                           const int to_node,
                                           const t_conn_cost_params cost_params,
                                           const t_bb bounding_box,
                                           const RouterLookahead& router_lookahead,
                                           int target_node,
                                           const t_bb target_bb,
                                           RouterStats& router_stats) {
    auto& device_ctx = g_vpr_ctx.device();

    int to_xlow = device_ctx.rr_nodes[to_node].xlow();
    int to_ylow = device_ctx.rr_nodes[to_node].ylow();
    int to_xhigh = device_ctx.rr_nodes[to_node].xhigh();
    int to_yhigh = device_ctx.rr_nodes[to_node].yhigh();

    if (to_xhigh < bounding_box.xmin      //Strictly left of BB left-edge
        || to_xlow > bounding_box.xmax    //Strictly right of BB right-edge
        || to_yhigh < bounding_box.ymin   //Strictly below BB bottom-edge
        || to_ylow > bounding_box.ymax) { //Strictly above BB top-edge
        VTR_LOGV_DEBUG(f_router_debug,
                       "      Pruned expansion of node %d edge %d -> %d"
                       " (to node location %d,%dx%d,%d outside of expanded"
                       " net bounding box %d,%dx%d,%d\n",
                       from_node, from_edge, to_node,
                       to_xlow, to_ylow, to_xhigh, to_yhigh,
                       bounding_box.xmin, bounding_box.ymin, bounding_box.xmax, bounding_box.ymax);
        return; /* Node is outside (expanded) bounding box. */
    }

    /* Prune away IPINs that lead to blocks other than the target one.  Avoids  *
     * the issue of how to cost them properly so they don't get expanded before *
     * more promising routes, but makes route-throughs (via CLBs) impossible.   *
     * Change this if you want to investigate route-throughs.                   */
    if (target_node != OPEN) {
        t_rr_type to_type = device_ctx.rr_nodes[to_node].type();
        if (to_type == IPIN) {
            //Check if this IPIN leads to the target block
            // IPIN's of the target block should be contained within it's bounding box
            if (to_xlow < target_bb.xmin
                || to_ylow < target_bb.ymin
                || to_xhigh > target_bb.xmax
                || to_yhigh > target_bb.ymax) {
                VTR_LOGV_DEBUG(f_router_debug,
                               "      Pruned expansion of node %d edge %d -> %d"
                               " (to node is IPIN at (%d,%d)x(%d,%d) which does not"
                               " lead to target block (%d,%d)x(%d,%d)\n",
                               from_node, from_edge, to_node,
                               to_xlow, to_ylow, to_xhigh, to_yhigh,
                               target_bb.xmin, target_bb.ymin, target_bb.xmax, target_bb.ymax);
                return;
            }
        }
    }

    VTR_LOGV_DEBUG(f_router_debug, "      Expanding node %d edge %d -> %d\n",
                   from_node, from_edge, to_node);

    timing_driven_add_to_heap(cost_params,
                              router_lookahead,
                              current, from_node, to_node, from_edge, target_node, router_stats);
}

//Add to_node to the heap, and also add any nodes which are connected by non-configurable edges
static void timing_driven_add_to_heap(const t_conn_cost_params cost_params,
                                      const RouterLookahead& router_lookahead,
                                      const t_heap* current,
                                      const int from_node,
                                      const int to_node,
                                      const int iconn,
                                      const int target_node,
                                      RouterStats& router_stats) {
    t_heap* next = alloc_heap_data();
    next->index = to_node;

    //Costs initialized to current
    next->cost = std::numeric_limits<float>::infinity(); //Not used directly
    next->backward_path_cost = current->backward_path_cost;
    next->R_upstream = current->R_upstream;

    timing_driven_expand_node(cost_params,
                              router_lookahead,
                              next, from_node, to_node, iconn, target_node);

    add_to_heap(next);
    ++router_stats.heap_pushes;
}

//Updates current (path step and costs) to account for the step taken to reach to_node
static void timing_driven_expand_node(const t_conn_cost_params cost_params,
                                      const RouterLookahead& router_lookahead,
                                      t_heap* current,
                                      const int from_node,
                                      const int to_node,
                                      const int iconn,
                                      const int target_node) {
#ifdef VTR_ENABLE_DEBUG_LOGGING
    if (f_router_debug) {
        auto& device_ctx = g_vpr_ctx.device();
        bool reached_via_non_configurable_edge = !device_ctx.rr_nodes[from_node].edge_is_configurable(iconn);
        if (reached_via_non_configurable_edge) {
            VTR_LOG("        Force Expanding to node %d (%s)", to_node, describe_rr_node(to_node).c_str());
        } else {
            VTR_LOG("      Expanding to node %d (%s)", to_node, describe_rr_node(to_node).c_str());
        }
        VTR_LOG("\n");
    }
#endif

    evaluate_timing_driven_node_costs(current,
                                      cost_params,
                                      router_lookahead,
                                      from_node, to_node, iconn, target_node);

    //Record how we reached this node
    current->index = to_node;
    current->u.prev.edge = iconn;
    current->u.prev.node = from_node;
}

//Calculates the cost of reaching to_node
static void evaluate_timing_driven_node_costs(t_heap* to,
                                              const t_conn_cost_params cost_params,
                                              const RouterLookahead& router_lookahead,
                                              const int from_node,
                                              const int to_node,
                                              const int iconn,
                                              const int target_node) {
    /* new_costs.backward_cost: is the "known" part of the cost to this node -- the
     * congestion cost of all the routing resources back to the existing route
     * plus the known delay of the total path back to the source.
     *
     * new_costs.total_cost: is this "known" backward cost + an expected cost to get to the target.
     *
     * new_costs.R_upstream: is the upstream resistance at the end of this node
     */
    auto& device_ctx = g_vpr_ctx.device();

    //Info for the switch connecting from_node to_node 
    int iswitch = device_ctx.rr_nodes[from_node].edge_switch(iconn);
    bool switch_buffered = device_ctx.rr_switch_inf[iswitch].buffered();
    float switch_R = device_ctx.rr_switch_inf[iswitch].R;
    float switch_Tdel = device_ctx.rr_switch_inf[iswitch].Tdel;
    float switch_Cinternal = device_ctx.rr_switch_inf[iswitch].Cinternal;

    //To node info
    float node_C = device_ctx.rr_nodes[to_node].C();
    float node_R = device_ctx.rr_nodes[to_node].R();
    
    //From node info
    float from_node_R = device_ctx.rr_nodes[from_node].R();

    //Once a connection has been made between from_node and to_node, depending on the switch, Tdel may increase due to the internal capacitance of that switch. Even though this delay physically affects from_node, we are making the adjustment on the to_node, because we know the connection used.

    //To adjust for the time delay, we will need to compute the product of the Rdel that is associated with from_node and the internal capacitance of the switch. First, we will calculate Rdel_adjust. Just like in the computation for Rdel, we consider only half of from_node's resistance. 
    
    float Rdel_adjust = to->R_upstream - 0.5 * from_node_R; 

    //Update R_upstream
    if (switch_buffered) {
        to->R_upstream = 0.; //No upstream resistance
    } else {
        //R_Upstream already initialized
    }

    to->R_upstream += switch_R; //Switch resistance
    to->R_upstream += node_R;   //Node resistance

    //Calculate delay
    float Rdel = to->R_upstream - 0.5 * node_R; //Only consider half node's resistance for delay
    float Tdel = switch_Tdel + Rdel * node_C; 
     
    //Now we will adjust the Tdel to account for the delay caused by the internal capacitance.
    Tdel += Rdel_adjust * switch_Cinternal;
    	

    //Update the backward cost (upstream already included)
    to->backward_path_cost += (1. - cost_params.criticality) * get_rr_cong_cost(to_node); //Congestion cost
<<<<<<< HEAD

     to->backward_path_cost += cost_params.criticality * Tdel; //Delay cost 
=======
    to->backward_path_cost += cost_params.criticality * Tdel;                             //Delay cost
>>>>>>> 203c3b53
    if (cost_params.bend_cost != 0.) {
        t_rr_type from_type = device_ctx.rr_nodes[from_node].type();
        t_rr_type to_type = device_ctx.rr_nodes[to_node].type();
        if ((from_type == CHANX && to_type == CHANY) || (from_type == CHANY && to_type == CHANX)) {
            to->backward_path_cost += cost_params.bend_cost; //Bend cost
        }
    }

    float total_cost = 0.;
    const t_conn_delay_budget* delay_budget = cost_params.delay_budget;
    if (delay_budget) {
        //If budgets specified calculate cost as described by RCV paper:
        //    R. Fung, V. Betz and W. Chow, "Slack Allocation and Routing to Improve FPGA Timing While
        //     Repairing Short-Path Violations," in IEEE Transactions on Computer-Aided Design of
        //     Integrated Circuits and Systems, vol. 27, no. 4, pp. 686-697, April 2008.

        //TODO: Since these targets are delays, shouldn't we be using Tdel instead of new_costs.total_cost on RHS?
        total_cost += (delay_budget->short_path_criticality + cost_params.criticality) * max(0.f, delay_budget->target_delay - total_cost);
        total_cost += pow(max(0.f, total_cost - delay_budget->max_delay), 2) / 100e-12;
        total_cost += pow(max(0.f, delay_budget->min_delay - total_cost), 2) / 100e-12;
    }

    //Update total cost
    float expected_cost = router_lookahead.get_expected_cost(to_node, target_node, cost_params, to->R_upstream);
    total_cost = to->backward_path_cost + cost_params.astar_fac * expected_cost;

    to->cost = total_cost;
}

void update_rr_base_costs(int fanout) {
    /* Changes the base costs of different types of rr_nodes according to the  *
     * criticality, fanout, etc. of the current net being routed (net_id).       */
    auto& device_ctx = g_vpr_ctx.mutable_device();

    float factor;
    size_t index;

    /* Other reasonable values for factor include fanout and 1 */
    factor = sqrt(fanout);

    for (index = CHANX_COST_INDEX_START; index < device_ctx.rr_indexed_data.size(); index++) {
        if (device_ctx.rr_indexed_data[index].T_quadratic > 0.) { /* pass transistor */
            device_ctx.rr_indexed_data[index].base_cost = device_ctx.rr_indexed_data[index].saved_base_cost * factor;
        } else {
            device_ctx.rr_indexed_data[index].base_cost = device_ctx.rr_indexed_data[index].saved_base_cost;
        }
    }
}

static bool timing_driven_check_net_delays(vtr::vector<ClusterNetId, float*>& net_delay) {
    constexpr float ERROR_TOL = 0.0001;

    /* Checks that the net delays computed incrementally during timing driven    *
     * routing match those computed from scratch by the net_delay.c module.      */
    auto& cluster_ctx = g_vpr_ctx.clustering();

    unsigned int ipin;
    vtr::vector<ClusterNetId, float*> net_delay_check;

    vtr::t_chunk list_head_net_delay_check_ch;

    net_delay_check = alloc_net_delay(&list_head_net_delay_check_ch);
    load_net_delay_from_routing(net_delay_check);

    for (auto net_id : cluster_ctx.clb_nlist.nets()) {
        for (ipin = 1; ipin < cluster_ctx.clb_nlist.net_pins(net_id).size(); ipin++) {
            if (net_delay_check[net_id][ipin] == 0.) { /* Should be only GLOBAL nets */
                if (fabs(net_delay[net_id][ipin]) > ERROR_TOL) {
                    vpr_throw(VPR_ERROR_ROUTE, __FILE__, __LINE__,
                              "in timing_driven_check_net_delays: net %lu pin %d.\n"
                              "\tIncremental calc. net_delay is %g, but from scratch net delay is %g.\n",
                              size_t(net_id), ipin, net_delay[net_id][ipin], net_delay_check[net_id][ipin]);
                }
            } else {
                float error = fabs(1.0 - net_delay[net_id][ipin] / net_delay_check[net_id][ipin]);
                if (error > ERROR_TOL) {
                    vpr_throw(VPR_ERROR_ROUTE, __FILE__, __LINE__,
                              "in timing_driven_check_net_delays: net %d pin %lu.\n"
                              "\tIncremental calc. net_delay is %g, but from scratch net delay is %g.\n",
                              size_t(net_id), ipin, net_delay[net_id][ipin], net_delay_check[net_id][ipin]);
                }
            }
        }
    }

    free_net_delay(net_delay_check, &list_head_net_delay_check_ch);
    return true;
}

/* Detect if net should be routed or not */
static bool should_route_net(ClusterNetId net_id, const CBRR& connections_inf, bool if_force_reroute) {
    auto& route_ctx = g_vpr_ctx.routing();
    auto& device_ctx = g_vpr_ctx.device();

    t_trace* tptr = route_ctx.trace[net_id].head;

    if (tptr == nullptr) {
        /* No routing yet. */
        return true;
    }

    for (;;) {
        int inode = tptr->index;
        int occ = route_ctx.rr_node_route_inf[inode].occ();
        int capacity = device_ctx.rr_nodes[inode].capacity();

        if (occ > capacity) {
            return true; /* overuse detected */
        }

        if (tptr->iswitch == OPEN) { //End of a branch
            // even if net is fully routed, not complete if parts of it should get ripped up (EXPERIMENTAL)
            if (if_force_reroute) {
                if (connections_inf.should_force_reroute_connection(inode)) {
                    return true;
                }
            }
            tptr = tptr->next; /* Skip next segment (duplicate of original branch node). */
            if (tptr == nullptr)
                break;
        }

        tptr = tptr->next;

    } /* End while loop -- did an entire traceback. */

    return false; /* Current route has no overuse */
}

static bool early_exit_heuristic(const t_router_opts& router_opts, const WirelengthInfo& wirelength_info) {
    /* Early exit code for cases where it is obvious that a successful route will not be found
     * Heuristic: If total wirelength used in first routing iteration is X% of total available wirelength, exit */

    if (wirelength_info.used_wirelength_ratio() > router_opts.init_wirelength_abort_threshold) {
        VTR_LOG("Wire length usage ratio %g exceeds limit of %g, fail routing.\n",
                wirelength_info.used_wirelength_ratio(),
                router_opts.init_wirelength_abort_threshold);
        return true;
    }
    return false;
}

// incremental rerouting resources class definitions
Connection_based_routing_resources::Connection_based_routing_resources()
    : current_inet(NO_PREVIOUS)
    , // not routing to a specific net yet (note that NO_PREVIOUS is not unsigned, so will be largest unsigned)
    last_stable_critical_path_delay{0.0f}
    , critical_path_growth_tolerance{1.001f}
    , connection_criticality_tolerance{0.9f}
    , connection_delay_optimality_tolerance{1.1f} {
    /* Initialize the persistent data structures for incremental rerouting
     * this includes rr_sink_node_to_pin, which provides pin lookup given a
     * sink node for a specific net.
     *
     * remaining_targets will reserve enough space to ensure it won't need
     * to grow while storing the sinks that still need routing after pruning
     *
     * reached_rt_sinks will also reserve enough space, but instead of
     * indices, it will store the pointers to route tree nodes */

    auto& cluster_ctx = g_vpr_ctx.clustering();
    auto& route_ctx = g_vpr_ctx.routing();

    // can have as many targets as sink pins (total number of pins - SOURCE pin)
    // supposed to be used as persistent vector growing with push_back and clearing at the start of each net routing iteration
    auto max_sink_pins_per_net = std::max(get_max_pins_per_net() - 1, 0);
    remaining_targets.reserve(max_sink_pins_per_net);
    reached_rt_sinks.reserve(max_sink_pins_per_net);

    size_t routing_num_nets = cluster_ctx.clb_nlist.nets().size();
    rr_sink_node_to_pin.resize(routing_num_nets);
    lower_bound_connection_delay.resize(routing_num_nets);
    forcible_reroute_connection_flag.resize(routing_num_nets);

    for (auto net_id : cluster_ctx.clb_nlist.nets()) {
        // unordered_map<int,int> net_node_to_pin;
        auto& net_node_to_pin = rr_sink_node_to_pin[net_id];
        auto& net_lower_bound_connection_delay = lower_bound_connection_delay[net_id];
        auto& net_forcible_reroute_connection_flag = forcible_reroute_connection_flag[net_id];

        unsigned int num_pins = cluster_ctx.clb_nlist.net_pins(net_id).size();
        net_node_to_pin.reserve(num_pins - 1);                      // not looking up on the SOURCE pin
        net_lower_bound_connection_delay.reserve(num_pins - 1);     // will be filled in after the 1st iteration's
        net_forcible_reroute_connection_flag.reserve(num_pins - 1); // all false to begin with

        for (unsigned int ipin = 1; ipin < num_pins; ++ipin) {
            // rr sink node index corresponding to this connection terminal
            auto rr_sink_node = route_ctx.net_rr_terminals[net_id][ipin];

            net_node_to_pin.insert({rr_sink_node, ipin});
            net_forcible_reroute_connection_flag.insert({rr_sink_node, false});
        }
    }
}

void Connection_based_routing_resources::convert_sink_nodes_to_net_pins(vector<int>& rr_sink_nodes) const {
    /* Turn a vector of device_ctx.rr_nodes indices, assumed to be of sinks for a net *
     * into the pin indices of the same net. */

    VTR_ASSERT(current_inet != ClusterNetId::INVALID()); // not uninitialized

    const auto& node_to_pin_mapping = rr_sink_node_to_pin[current_inet];

    for (size_t s = 0; s < rr_sink_nodes.size(); ++s) {
        auto mapping = node_to_pin_mapping.find(rr_sink_nodes[s]);
        if (mapping != node_to_pin_mapping.end()) {
            rr_sink_nodes[s] = mapping->second;
        } else {
            VTR_ASSERT_SAFE_MSG(false, "Should always expect it find a pin mapping for its own net");
        }
    }
}

void Connection_based_routing_resources::put_sink_rt_nodes_in_net_pins_lookup(const vector<t_rt_node*>& sink_rt_nodes,
                                                                              t_rt_node** rt_node_of_sink) const {
    /* Load rt_node_of_sink (which maps a PIN index to a route tree node)
     * with a vector of route tree sink nodes. */

    VTR_ASSERT(current_inet != ClusterNetId::INVALID());

    // a net specific mapping from node index to pin index
    const auto& node_to_pin_mapping = rr_sink_node_to_pin[current_inet];

    for (t_rt_node* rt_node : sink_rt_nodes) {
        auto mapping = node_to_pin_mapping.find(rt_node->inode);

        if (mapping != node_to_pin_mapping.end()) {
            rt_node_of_sink[mapping->second] = rt_node;
        } else {
            VTR_ASSERT_SAFE_MSG(false, "element should be able to find itself");
        }
    }
}

bool Connection_based_routing_resources::sanity_check_lookup() const {
    auto& cluster_ctx = g_vpr_ctx.clustering();
    auto& route_ctx = g_vpr_ctx.routing();

    for (auto net_id : cluster_ctx.clb_nlist.nets()) {
        const auto& net_node_to_pin = rr_sink_node_to_pin[net_id];

        for (auto mapping : net_node_to_pin) {
            auto sanity = net_node_to_pin.find(mapping.first);
            if (sanity == net_node_to_pin.end()) {
                VTR_LOG("%d cannot find itself (net %lu)\n", mapping.first, size_t(net_id));
                return false;
            }
            VTR_ASSERT(route_ctx.net_rr_terminals[net_id][mapping.second] == mapping.first);
        }
    }
    return true;
}

void Connection_based_routing_resources::set_lower_bound_connection_delays(vtr::vector<ClusterNetId, float*>& net_delay) {
    /* Set the lower bound connection delays after first iteration, which only optimizes for timing delay.
     * This will be used later to judge the optimality of a connection, with suboptimal ones being candidates
     * for forced reroute */

    auto& cluster_ctx = g_vpr_ctx.clustering();

    for (auto net_id : cluster_ctx.clb_nlist.nets()) {
        auto& net_lower_bound_connection_delay = lower_bound_connection_delay[net_id];

        for (unsigned int ipin = 1; ipin < cluster_ctx.clb_nlist.net_pins(net_id).size(); ++ipin) {
            net_lower_bound_connection_delay.push_back(net_delay[net_id][ipin]);
        }
    }
}

/* Run through all non-congested connections of all nets and see if any need to be forcibly rerouted.
 * The connection must satisfy all following criteria:
 * 1. the connection is critical enough
 * 2. the connection is suboptimal, in comparison to lower_bound_connection_delay  */
bool Connection_based_routing_resources::forcibly_reroute_connections(float max_criticality,
                                                                      std::shared_ptr<const SetupTimingInfo> timing_info,
                                                                      const ClusteredPinAtomPinsLookup& netlist_pin_lookup,
                                                                      vtr::vector<ClusterNetId, float*>& net_delay) {
    auto& cluster_ctx = g_vpr_ctx.clustering();
    auto& route_ctx = g_vpr_ctx.routing();

    bool any_connection_rerouted = false; // true if any connection has been marked for rerouting

    for (auto net_id : cluster_ctx.clb_nlist.nets()) {
        for (auto pin_id : cluster_ctx.clb_nlist.net_sinks(net_id)) {
            int ipin = cluster_ctx.clb_nlist.pin_net_index(pin_id);

            // rr sink node index corresponding to this connection terminal
            auto rr_sink_node = route_ctx.net_rr_terminals[net_id][ipin];

            //Clear any forced re-routing from the previuos iteration
            forcible_reroute_connection_flag[net_id][rr_sink_node] = false;

            // skip if connection is internal to a block such that SOURCE->OPIN->IPIN->SINK directly, which would have 0 time delay
            if (lower_bound_connection_delay[net_id][ipin - 1] == 0)
                continue;

            // update if more optimal connection found
            if (net_delay[net_id][ipin] < lower_bound_connection_delay[net_id][ipin - 1]) {
                lower_bound_connection_delay[net_id][ipin - 1] = net_delay[net_id][ipin];
                continue;
            }

            // skip if connection criticality is too low (not a problem connection)
            float pin_criticality = calculate_clb_net_pin_criticality(*timing_info, netlist_pin_lookup, pin_id);
            if (pin_criticality < (max_criticality * connection_criticality_tolerance))
                continue;

            // skip if connection's delay is close to optimal
            if (net_delay[net_id][ipin] < (lower_bound_connection_delay[net_id][ipin - 1] * connection_delay_optimality_tolerance))
                continue;

            forcible_reroute_connection_flag[net_id][rr_sink_node] = true;
            // note that we don't set forcible_reroute_connection_flag to false when the converse is true
            // resetting back to false will be done during tree pruning, after the sink has been legally reached
            any_connection_rerouted = true;

            profiling::mark_for_forced_reroute();
        }
    }

    // non-stable configuration if any connection has to be rerouted, otherwise stable
    return !any_connection_rerouted;
}

void Connection_based_routing_resources::clear_force_reroute_for_connection(int rr_sink_node) {
    forcible_reroute_connection_flag[current_inet][rr_sink_node] = false;
    profiling::perform_forced_reroute();
}

void Connection_based_routing_resources::clear_force_reroute_for_net() {
    VTR_ASSERT(current_inet != ClusterNetId::INVALID());

    auto& net_flags = forcible_reroute_connection_flag[current_inet];
    for (auto& force_reroute_flag : net_flags) {
        if (force_reroute_flag.second) {
            force_reroute_flag.second = false;
            profiling::perform_forced_reroute();
        }
    }
}

static OveruseInfo calculate_overuse_info() {
    auto& device_ctx = g_vpr_ctx.device();
    auto& route_ctx = g_vpr_ctx.routing();

    size_t overused_nodes = 0;
    size_t total_overuse = 0;
    size_t worst_overuse = 0;
    for (size_t inode = 0; inode < device_ctx.rr_nodes.size(); inode++) {
        int overuse = route_ctx.rr_node_route_inf[inode].occ() - device_ctx.rr_nodes[inode].capacity();
        if (overuse > 0) {
            overused_nodes += 1;

            total_overuse += overuse;
            worst_overuse = std::max(worst_overuse, size_t(overuse));
        }
    }
    return OveruseInfo(device_ctx.rr_nodes.size(), overused_nodes, total_overuse, worst_overuse);
}

static WirelengthInfo calculate_wirelength_info() {
    auto& device_ctx = g_vpr_ctx.device();
    auto& cluster_ctx = g_vpr_ctx.clustering();

    size_t used_wirelength = 0;
    size_t available_wirelength = 0;

    for (size_t i = 0; i < device_ctx.rr_nodes.size(); ++i) {
        if (device_ctx.rr_nodes[i].type() == CHANX || device_ctx.rr_nodes[i].type() == CHANY) {
            available_wirelength += device_ctx.rr_nodes[i].capacity() + device_ctx.rr_nodes[i].xhigh() - device_ctx.rr_nodes[i].xlow() + device_ctx.rr_nodes[i].yhigh() - device_ctx.rr_nodes[i].ylow();
        }
    }

    for (auto net_id : cluster_ctx.clb_nlist.nets()) {
        if (!cluster_ctx.clb_nlist.net_is_ignored(net_id)
            && cluster_ctx.clb_nlist.net_sinks(net_id).size() != 0) { /* Globals don't count. */
            int bends, wirelength, segments;
            get_num_bends_and_length(net_id, &bends, &wirelength, &segments);

            used_wirelength += wirelength;
        }
    }
    VTR_ASSERT(available_wirelength > 0);

    return WirelengthInfo(available_wirelength, used_wirelength);
}

static void print_route_status_header() {
    VTR_LOG("---- ------ ------- ---- ------- ------- ------- ----------------- --------------- -------- ---------- ---------- ---------- ---------- --------\n");
    VTR_LOG("Iter   Time    pres  BBs    Heap  Re-Rtd  Re-Rtd Overused RR Nodes      Wirelength      CPD       sTNS       sWNS       hTNS       hWNS Est Succ\n");
    VTR_LOG("      (sec)     fac Updt    push    Nets   Conns                                       (ns)       (ns)       (ns)       (ns)       (ns)     Iter\n");
    VTR_LOG("---- ------ ------- ---- ------- ------- ------- ----------------- --------------- -------- ---------- ---------- ---------- ---------- --------\n");
}

static void print_route_status(int itry, double elapsed_sec, float pres_fac, int num_bb_updated, const RouterStats& router_stats, const OveruseInfo& overuse_info, const WirelengthInfo& wirelength_info, std::shared_ptr<const SetupHoldTimingInfo> timing_info, float est_success_iteration) {
    //Iteration
    VTR_LOG("%4d", itry);

    //Elapsed Time
    VTR_LOG(" %6.1f", elapsed_sec);

    //pres_fac
    constexpr int PRES_FAC_DIGITS = 7;
    constexpr int PRES_FAC_SCI_PRECISION = 1;
    pretty_print_float(" ", pres_fac, PRES_FAC_DIGITS, PRES_FAC_SCI_PRECISION);
    //VTR_LOG(" %5.1f", pres_fac);

    //Number of bounding boxes updated
    VTR_LOG(" %4d", num_bb_updated);

    //Heap push/pop
    constexpr int HEAP_OP_DIGITS = 7;
    constexpr int HEAP_OP_SCI_PRECISION = 2;
    pretty_print_uint(" ", router_stats.heap_pushes, HEAP_OP_DIGITS, HEAP_OP_SCI_PRECISION);
    VTR_ASSERT(router_stats.heap_pops <= router_stats.heap_pushes);

    //Rerouted nets
    constexpr int NET_ROUTED_DIGITS = 7;
    constexpr int NET_ROUTED_SCI_PRECISION = 2;
    pretty_print_uint(" ", router_stats.nets_routed, NET_ROUTED_DIGITS, NET_ROUTED_SCI_PRECISION);

    //Rerouted connections
    constexpr int CONN_ROUTED_DIGITS = 7;
    constexpr int CONN_ROUTED_SCI_PRECISION = 2;
    pretty_print_uint(" ", router_stats.connections_routed, CONN_ROUTED_DIGITS, CONN_ROUTED_SCI_PRECISION);

    //Overused RR nodes
    constexpr int OVERUSE_DIGITS = 7;
    constexpr int OVERUSE_SCI_PRECISION = 2;
    pretty_print_uint(" ", overuse_info.overused_nodes(), OVERUSE_DIGITS, OVERUSE_SCI_PRECISION);
    VTR_LOG(" (%6.3f%)", overuse_info.overused_node_ratio() * 100);

    //Wirelength
    constexpr int WL_DIGITS = 7;
    constexpr int WL_SCI_PRECISION = 2;
    pretty_print_uint(" ", wirelength_info.used_wirelength(), WL_DIGITS, WL_SCI_PRECISION);
    VTR_LOG(" (%4.1f%)", wirelength_info.used_wirelength_ratio() * 100);

    //CPD
    if (timing_info) {
        float cpd = timing_info->least_slack_critical_path().delay();
        VTR_LOG(" %#8.3f", 1e9 * cpd);
    } else {
        VTR_LOG(" %8s", "N/A");
    }

    //sTNS
    if (timing_info) {
        float sTNS = timing_info->setup_total_negative_slack();
        VTR_LOG(" % #10.4g", 1e9 * sTNS);
    } else {
        VTR_LOG(" %10s", "N/A");
    }

    //sWNS
    if (timing_info) {
        float sWNS = timing_info->setup_worst_negative_slack();
        VTR_LOG(" % #10.3f", 1e9 * sWNS);
    } else {
        VTR_LOG(" %10s", "N/A");
    }

    //hTNS
    if (timing_info) {
        float hTNS = timing_info->hold_total_negative_slack();
        VTR_LOG(" % #10.4g", 1e9 * hTNS);
    } else {
        VTR_LOG(" %10s", "N/A");
    }

    //hWNS
    if (timing_info) {
        float hWNS = timing_info->hold_worst_negative_slack();
        VTR_LOG(" % #10.3f", 1e9 * hWNS);
    } else {
        VTR_LOG(" %10s", "N/A");
    }

    //Estimated success iteration
    if (std::isnan(est_success_iteration)) {
        VTR_LOG(" %8s", "N/A");
    } else {
        VTR_LOG(" %8.0f", est_success_iteration);
    }

    VTR_LOG("\n");

    fflush(stdout);
}

static void pretty_print_uint(const char* prefix, size_t value, int num_digits, int scientific_precision) {
    //Print as integer if it will fit in the width, other wise scientific
    if (value <= std::pow(10, num_digits) - 1) {
        //Direct
        VTR_LOG("%s%*zu", prefix, num_digits, value);
    } else {
        //Scientific
        VTR_LOG("%s%#*.*g", prefix, num_digits, scientific_precision, float(value));
    }
}

static void pretty_print_float(const char* prefix, double value, int num_digits, int scientific_precision) {
    //Print as float if it will fit in the width, other wise scientific
    if (value <= std::pow(10, (num_digits - 1 - scientific_precision)) - 1) {
        //Direct
        VTR_LOG("%s%*.*f", prefix, num_digits, scientific_precision, value);
    } else {
        //Scientific
        VTR_LOG("%s%#*.*g", prefix, num_digits, scientific_precision + 1, value);
    }
}

static std::string describe_unrouteable_connection(const int source_node, const int sink_node) {
    std::string msg = vtr::string_fmt(
        "Cannot route from %s (%s) to "
        "%s (%s) -- no possible path",
        rr_node_arch_name(source_node).c_str(), describe_rr_node(source_node).c_str(),
        rr_node_arch_name(sink_node).c_str(), describe_rr_node(sink_node).c_str());

    return msg;
}

//Returns true if the specified net fanout is classified as high fanout
static bool is_high_fanout(int fanout, int fanout_threshold) {
    if (fanout_threshold < 0 || fanout < fanout_threshold) return false;
    return true;
}

//In heavily congested designs a static bounding box (BB) can
//become problematic for routability (it effectively enforces a
//hard blockage restricting where a net can route).
//
//For instance, the router will try to route non-critical connections
//away from congested regions, but may end up hitting the edge of the
//bounding box. Limiting how far out-of-the-way it can be routed, and
//preventing congestion from resolving.
//
//To alleviate this, we dynamically expand net bounding boxes if the net's
//*current* routing uses RR nodes 'close' to the edge of it's bounding box.
//
//The result is that connections trying to move out of the way and hitting
//their BB will have their bounding boxes will expand slowly in that direction.
//This helps spread out regions of heavy congestion (over several routing
//iterations).
//
//By growing the BBs slowly and only as needed we minimize the size of the BBs.
//This helps keep the router's graph search fast.
//
//Typically, only a small minority of nets (typically > 10%) have their BBs updated
//each routing iteration.
static size_t dynamic_update_bounding_boxes(int high_fanout_threshold) {
    auto& device_ctx = g_vpr_ctx.device();
    auto& cluster_ctx = g_vpr_ctx.clustering();
    auto& route_ctx = g_vpr_ctx.mutable_routing();

    auto& clb_nlist = cluster_ctx.clb_nlist;
    auto& grid = device_ctx.grid;

    //Controls how close a net's routing needs to be to it's bounding box
    //before the bounding box is expanded.
    //
    //A value of zero indicates that the routing needs to be at the bounding box
    //edge
    constexpr int DYNAMIC_BB_DELTA_THRESHOLD = 0;

    //Walk through each net, calculating the bounding box of its current routing,
    //and then increase the router's bounding box if the two are close together

    int grid_xmax = grid.width() - 1;
    int grid_ymax = grid.height() - 1;

    size_t num_bb_updated = 0;

    for (ClusterNetId net : clb_nlist.nets()) {
        t_trace* routing_head = route_ctx.trace[net].head;

        if (routing_head == nullptr) continue; //Skip if no routing

        //We do not adjust the boundig boxes of high fanout nets, since they
        //use different bounding boxes based on the target location.
        //
        //This ensures that the delta values calculated below are always non-negative
        if (is_high_fanout(clb_nlist.net_sinks(net).size(), high_fanout_threshold)) continue;

        t_bb curr_bb = calc_current_bb(routing_head);

        t_bb& router_bb = route_ctx.route_bb[net];

        //Calculate the distances between the net's used RR nodes and
        //the router's bounding box
        int delta_xmin = curr_bb.xmin - router_bb.xmin;
        int delta_xmax = router_bb.xmax - curr_bb.xmax;
        int delta_ymin = curr_bb.ymin - router_bb.ymin;
        int delta_ymax = router_bb.ymax - curr_bb.ymax;

        //Note that if the net uses non-configurable switches it's routing
        //may end-up outside the bounding boxes, so the delta values may be
        //negative. The code below will expand the bounding box in those
        //cases.

        //Expand each dimension by one if within DYNAMIC_BB_DELTA_THRESHOLD threshold
        bool updated_bb = false;
        if (delta_xmin <= DYNAMIC_BB_DELTA_THRESHOLD && router_bb.xmin > 0) {
            --router_bb.xmin;
            updated_bb = true;
        }

        if (delta_ymin <= DYNAMIC_BB_DELTA_THRESHOLD && router_bb.ymin > 0) {
            --router_bb.ymin;
            updated_bb = true;
        }

        if (delta_xmax <= DYNAMIC_BB_DELTA_THRESHOLD && router_bb.xmax < grid_xmax) {
            ++router_bb.xmax;
            updated_bb = true;
        }

        if (delta_ymax <= DYNAMIC_BB_DELTA_THRESHOLD && router_bb.ymax < grid_ymax) {
            ++router_bb.ymax;
            updated_bb = true;
        }

        if (updated_bb) {
            ++num_bb_updated;
            //VTR_LOG("Expanded net %6zu router BB to (%d,%d)x(%d,%d) based on net RR node BB (%d,%d)x(%d,%d)\n", size_t(net),
            //router_bb.xmin, router_bb.ymin, router_bb.xmax, router_bb.ymax,
            //curr_bb.xmin, curr_bb.ymin, curr_bb.xmax, curr_bb.ymax);
        }
    }
    return num_bb_updated;
}

//Returns the bounding box of a net's used routing resources
static t_bb calc_current_bb(const t_trace* head) {
    auto& device_ctx = g_vpr_ctx.device();
    auto& grid = device_ctx.grid;

    t_bb bb;
    bb.xmin = grid.width() - 1;
    bb.ymin = grid.height() - 1;
    bb.xmax = 0;
    bb.ymax = 0;

    for (const t_trace* elem = head; elem != nullptr; elem = elem->next) {
        const t_rr_node& node = device_ctx.rr_nodes[elem->index];
        //The router interprets RR nodes which cross the boundary as being
        //'within' of the BB. Only thos which are *strictly* out side the
        //box are exluded, hence we use the nodes xhigh/yhigh for xmin/xmax,
        //and xlow/ylow for xmax/ymax calculations
        bb.xmin = std::min<int>(bb.xmin, node.xhigh());
        bb.ymin = std::min<int>(bb.ymin, node.yhigh());
        bb.xmax = std::max<int>(bb.xmax, node.xlow());
        bb.ymax = std::max<int>(bb.ymax, node.ylow());
    }

    VTR_ASSERT(bb.xmin <= bb.xmax);
    VTR_ASSERT(bb.ymin <= bb.ymax);

    return bb;
}

static void enable_router_debug(const t_router_opts& router_opts, ClusterNetId net, int sink_rr) {
    bool all_net_debug = (router_opts.router_debug_net == -1);

    bool specific_net_debug = (router_opts.router_debug_net >= 0);
    bool specific_sink_debug = (router_opts.router_debug_sink_rr >= 0);

    bool match_net = (ClusterNetId(router_opts.router_debug_net) == net);
    bool match_sink = (router_opts.router_debug_sink_rr == sink_rr);

    if (all_net_debug) {
        VTR_ASSERT(!specific_net_debug);

        if (specific_sink_debug) {
            //Specific sink specified, debug if sink matches
            f_router_debug = match_sink;
        } else {
            //Debug all nets (no specific sink specified)
            f_router_debug = true;
        }
    } else if (specific_net_debug) {
        if (specific_sink_debug) {
            //Debug if both net and sink match
            f_router_debug = match_net && match_sink;
        } else {
            f_router_debug = match_net;
        }
    } else if (specific_sink_debug) {
        VTR_ASSERT(!all_net_debug);
        VTR_ASSERT(!specific_net_debug);

        //Debug if match sink
        f_router_debug = match_sink;
    } else {
        VTR_ASSERT(!all_net_debug);
        VTR_ASSERT(!specific_net_debug);
        VTR_ASSERT(!specific_sink_debug);
        //Disable debug output
        f_router_debug = false;
    }

#ifndef VTR_ENABLE_DEBUG_LOGGING
    VTR_LOGV_WARN(f_router_debug, "Limited router debug output provided since compiled without VTR_ENABLE_DEBUG_LOGGING defined");
#endif
}

static bool is_better_quality_routing(const vtr::vector<ClusterNetId, t_traceback>& best_routing,
                                      const RoutingMetrics& best_routing_metrics,
                                      const WirelengthInfo& wirelength_info,
                                      std::shared_ptr<const SetupHoldTimingInfo> timing_info) {
    if (best_routing.empty()) {
        return true; //First legal routing
    }

    //Rank first based on sWNS, followed by other timing metrics
    if (timing_info) {
        if (timing_info->setup_worst_negative_slack() > best_routing_metrics.sWNS) {
            return true;
        } else if (timing_info->setup_worst_negative_slack() < best_routing_metrics.sWNS) {
            return false;
        }

        if (timing_info->setup_total_negative_slack() > best_routing_metrics.sTNS) {
            return true;
        } else if (timing_info->setup_total_negative_slack() < best_routing_metrics.sTNS) {
            return false;
        }

        if (timing_info->hold_worst_negative_slack() > best_routing_metrics.hWNS) {
            return true;
        } else if (timing_info->hold_worst_negative_slack() > best_routing_metrics.hWNS) {
            return false;
        }

        if (timing_info->hold_total_negative_slack() > best_routing_metrics.hTNS) {
            return true;
        } else if (timing_info->hold_total_negative_slack() > best_routing_metrics.hTNS) {
            return false;
        }
    }

    //Finally, wirelength tie breaker
    return wirelength_info.used_wirelength() < best_routing_metrics.used_wirelength;
}

static bool early_reconvergence_exit_heuristic(const t_router_opts& router_opts,
                                               int itry_since_last_convergence,
                                               std::shared_ptr<const SetupHoldTimingInfo> timing_info,
                                               const RoutingMetrics& best_routing_metrics) {
    //Give-up on reconvergent routing if the CPD improvement after the
    //first iteration since convergence is small, compared to the best
    //CPD seen so far
    if (itry_since_last_convergence == 1) {
        float cpd_ratio = timing_info->setup_worst_negative_slack() / best_routing_metrics.sWNS;

        //Give up if we see less than a 1% CPD improvement,
        //after reducing pres_fac. Typically larger initial
        //improvements are needed to see an actual improvement
        //in final legal routing quality.
        if (cpd_ratio >= router_opts.reconvergence_cpd_threshold) {
            VTR_LOG("Giving up routing since additional routing convergences seem unlikely to improve quality (CPD ratio: %g)\n", cpd_ratio);
            return true; //Potential CPD improvement is small, don't spend run-time trying to improve it
        }
    }

    return false; //Don't give up
}

static void generate_route_timing_reports(const t_router_opts& router_opts,
                                          const t_analysis_opts& analysis_opts,
                                          const SetupTimingInfo& timing_info,
                                          const RoutingDelayCalculator& delay_calc) {
    auto& timing_ctx = g_vpr_ctx.timing();
    auto& atom_ctx = g_vpr_ctx.atom();

    VprTimingGraphResolver resolver(atom_ctx.nlist, atom_ctx.lookup, *timing_ctx.graph, delay_calc);
    resolver.set_detail_level(analysis_opts.timing_report_detail);

    tatum::TimingReporter timing_reporter(resolver, *timing_ctx.graph, *timing_ctx.constraints);

    timing_reporter.report_timing_setup(router_opts.first_iteration_timing_report_file, *timing_info.setup_analyzer(), analysis_opts.timing_report_npaths);
}<|MERGE_RESOLUTION|>--- conflicted
+++ resolved
@@ -1943,12 +1943,7 @@
 
     //Update the backward cost (upstream already included)
     to->backward_path_cost += (1. - cost_params.criticality) * get_rr_cong_cost(to_node); //Congestion cost
-<<<<<<< HEAD
-
-     to->backward_path_cost += cost_params.criticality * Tdel; //Delay cost 
-=======
     to->backward_path_cost += cost_params.criticality * Tdel;                             //Delay cost
->>>>>>> 203c3b53
     if (cost_params.bend_cost != 0.) {
         t_rr_type from_type = device_ctx.rr_nodes[from_node].type();
         t_rr_type to_type = device_ctx.rr_nodes[to_node].type();
