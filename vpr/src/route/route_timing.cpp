--- conflicted
+++ resolved
@@ -93,11 +93,8 @@
     t_rt_node** rt_node_of_sink,
     SpatialRouteTreeLookup& spatial_rt_lookup,
     RouterStats& router_stats,
-<<<<<<< HEAD
-    route_budgets& budgeting_inf);
-=======
+    route_budgets& budgeting_inf,
     const RoutingPredictor& routing_predictor);
->>>>>>> 7f01e640
 
 template<typename ConnectionRouter>
 static bool timing_driven_pre_route_to_clock_root(
@@ -448,11 +445,9 @@
                                                            pin_timing_invalidator.get(),
                                                            budgeting_inf,
                                                            was_rerouted,
-<<<<<<< HEAD
-                                                           worst_negative_slack);
-=======
+                                                           worst_negative_slack,
                                                            routing_predictor);
->>>>>>> 7f01e640
+
             if (!is_routable) {
                 return (false); //Impossible to route
             }
@@ -815,11 +810,8 @@
                                  ClusteredPinTimingInvalidator* pin_timing_invalidator,
                                  route_budgets& budgeting_inf,
                                  bool& was_rerouted,
-<<<<<<< HEAD
-                                 float worst_negative_slack) {
-=======
+                                 float worst_negative_slack,
                                  const RoutingPredictor& routing_predictor) {
->>>>>>> 7f01e640
     auto& cluster_ctx = g_vpr_ctx.clustering();
     auto& route_ctx = g_vpr_ctx.mutable_routing();
 
@@ -857,11 +849,8 @@
                                             timing_info,
                                             pin_timing_invalidator,
                                             budgeting_inf,
-<<<<<<< HEAD
-                                            worst_negative_slack);
-=======
+                                            worst_negative_slack,
                                             routing_predictor);
->>>>>>> 7f01e640
 
         profiling::net_fanout_end(cluster_ctx.clb_nlist.net_sinks(net_id).size());
 
@@ -979,11 +968,8 @@
                              std::shared_ptr<SetupHoldTimingInfo> timing_info,
                              ClusteredPinTimingInvalidator* pin_timing_invalidator,
                              route_budgets& budgeting_inf,
-<<<<<<< HEAD
-                             float worst_neg_slack) {
-=======
+                             float worst_neg_slack,
                              const RoutingPredictor& routing_predictor) {
->>>>>>> 7f01e640
     /* Returns true as long as found some way to hook up this net, even if that *
      * way resulted in overuse of resources (congestion).  If there is no way   *
      * to route this net, even ignoring congestion, it returns false.  In this  *
@@ -1129,11 +1115,8 @@
                                       rt_root, rt_node_of_sink,
                                       spatial_route_tree_lookup,
                                       router_stats,
-<<<<<<< HEAD
-                                      budgeting_inf))
-=======
+                                      budgeting_inf,
                                       routing_predictor))
->>>>>>> 7f01e640
             return false;
 
         profiling::conn_finish(route_ctx.net_rr_terminals[net_id][0],
@@ -1281,11 +1264,8 @@
     t_rt_node** rt_node_of_sink,
     SpatialRouteTreeLookup& spatial_rt_lookup,
     RouterStats& router_stats,
-<<<<<<< HEAD
-    route_budgets& budgeting_inf) {
-=======
+    route_budgets& budgeting_inf,
     const RoutingPredictor& routing_predictor) {
->>>>>>> 7f01e640
     /* Build a path from the existing route tree rooted at rt_root to the target_node
      * add this branch to the existing route tree and update pathfinder costs and rr_node_route_inf to reflect this */
     auto& route_ctx = g_vpr_ctx.mutable_routing();
