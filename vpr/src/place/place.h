#ifndef VPR_PLACE_H
#define VPR_PLACE_H

#include "vpr_types.h"
void try_place(t_placer_opts placer_opts,
		t_annealing_sched annealing_sched,
<<<<<<< HEAD
		t_chan_width_dist chan_width_dist, t_router_opts router_opts,
		t_det_routing_arch *det_routing_arch, std::vector<t_segment_inf>& segment_inf,
=======
        t_router_opts router_opts,
        const t_analysis_opts& analysis_opts,
		t_chan_width_dist chan_width_dist, 
		t_det_routing_arch *det_routing_arch, t_segment_inf * segment_inf,
>>>>>>> ce4e6f89
#ifdef ENABLE_CLASSIC_VPR_STA
		t_timing_inf timing_inf,
#endif
        t_direct_inf *directs, int num_directs);

#endif<|MERGE_RESOLUTION|>--- conflicted
+++ resolved
@@ -4,15 +4,10 @@
 #include "vpr_types.h"
 void try_place(t_placer_opts placer_opts,
 		t_annealing_sched annealing_sched,
-<<<<<<< HEAD
-		t_chan_width_dist chan_width_dist, t_router_opts router_opts,
-		t_det_routing_arch *det_routing_arch, std::vector<t_segment_inf>& segment_inf,
-=======
         t_router_opts router_opts,
         const t_analysis_opts& analysis_opts,
 		t_chan_width_dist chan_width_dist, 
-		t_det_routing_arch *det_routing_arch, t_segment_inf * segment_inf,
->>>>>>> ce4e6f89
+		t_det_routing_arch *det_routing_arch, std::vector<t_segment_inf>& segment_inf,
 #ifdef ENABLE_CLASSIC_VPR_STA
 		t_timing_inf timing_inf,
 #endif
